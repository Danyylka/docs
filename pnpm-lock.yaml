lockfileVersion: '6.0'

settings:
  autoInstallPeers: true
  excludeLinksFromLockfile: false

dependencies:
  next:
    specifier: ^13.5.6
    version: 13.5.6(react-dom@18.2.0)(react@18.2.0)
  next-sitemap:
    specifier: ^4.2.3
    version: 4.2.3(next@13.5.6)
  nextra:
    specifier: latest
<<<<<<< HEAD
    version: 2.13.2(next@13.0.6)(react-dom@18.2.0)(react@18.2.0)
  nextra-theme-docs:
    specifier: latest
    version: 2.13.2(next@13.0.6)(nextra@2.13.2)(react-dom@18.2.0)(react@18.2.0)
=======
    version: 2.13.2(next@13.5.6)(react-dom@18.2.0)(react@18.2.0)
  nextra-theme-docs:
    specifier: latest
    version: 2.13.2(next@13.5.6)(nextra@2.13.2)(react-dom@18.2.0)(react@18.2.0)
>>>>>>> 1bae7789
  react:
    specifier: ^18.2.0
    version: 18.2.0
  react-dom:
    specifier: ^18.2.0
    version: 18.2.0(react@18.2.0)

devDependencies:
  '@types/node':
    specifier: 18.11.10
    version: 18.11.10
  typescript:
    specifier: ^4.9.5
    version: 4.9.5

packages:

  /@babel/runtime@7.23.2:
    resolution: {integrity: sha512-mM8eg4yl5D6i3lu2QKPuPH4FArvJ8KhTofbE7jwMUv9KX5mBvwPAqnV3MlyBNqdp9RyRKP6Yck8TrfYrPvX3bg==}
    engines: {node: '>=6.9.0'}
    dependencies:
      regenerator-runtime: 0.14.0
    dev: false

  /@braintree/sanitize-url@6.0.4:
    resolution: {integrity: sha512-s3jaWicZd0pkP0jf5ysyHUI/RE7MHos6qlToFcGWXVp+ykHOy77OUMrfbgJ9it2C5bow7OIQwYYaHjk9XlBQ2A==}
    dev: false

  /@corex/deepmerge@4.0.43:
    resolution: {integrity: sha512-N8uEMrMPL0cu/bdboEWpQYb/0i2K5Qn8eCsxzOmxSggJbbQte7ljMRoXm917AbntqTGOzdTu+vP3KOOzoC70HQ==}
    dev: false

  /@headlessui/react@1.7.17(react-dom@18.2.0)(react@18.2.0):
    resolution: {integrity: sha512-4am+tzvkqDSSgiwrsEpGWqgGo9dz8qU5M3znCkC4PgkpY4HcCZzEDEvozltGGGHIKl9jbXbZPSH5TWn4sWJdow==}
    engines: {node: '>=10'}
    peerDependencies:
      react: ^16 || ^17 || ^18
      react-dom: ^16 || ^17 || ^18
    dependencies:
      client-only: 0.0.1
      react: 18.2.0
      react-dom: 18.2.0(react@18.2.0)
    dev: false

  /@mdx-js/mdx@2.3.0:
    resolution: {integrity: sha512-jLuwRlz8DQfQNiUCJR50Y09CGPq3fLtmtUQfVrj79E0JWu3dvsVcxVIcfhR5h0iXu+/z++zDrYeiJqifRynJkA==}
    dependencies:
      '@types/estree-jsx': 1.0.3
      '@types/mdx': 2.0.9
      estree-util-build-jsx: 2.2.2
      estree-util-is-identifier-name: 2.1.0
      estree-util-to-js: 1.2.0
      estree-walker: 3.0.3
      hast-util-to-estree: 2.3.3
      markdown-extensions: 1.1.1
      periscopic: 3.1.0
      remark-mdx: 2.3.0
      remark-parse: 10.0.2
      remark-rehype: 10.1.0
      unified: 10.1.2
      unist-util-position-from-estree: 1.1.2
      unist-util-stringify-position: 3.0.3
      unist-util-visit: 4.1.2
      vfile: 5.3.7
    transitivePeerDependencies:
      - supports-color
    dev: false

  /@mdx-js/react@2.3.0(react@18.2.0):
    resolution: {integrity: sha512-zQH//gdOmuu7nt2oJR29vFhDv88oGPmVw6BggmrHeMI+xgEkp1B2dX9/bMBSYtK0dyLX/aOmesKS09g222K1/g==}
    peerDependencies:
      react: '>=16'
    dependencies:
      '@types/mdx': 2.0.9
      '@types/react': 18.2.36
      react: 18.2.0
    dev: false

  /@napi-rs/simple-git-android-arm-eabi@0.1.9:
    resolution: {integrity: sha512-9D4JnfePMpgL4pg9aMUX7/TIWEUQ+Tgx8n3Pf8TNCMGjUbImJyYsDSLJzbcv9wH7srgn4GRjSizXFJHAPjzEug==}
    engines: {node: '>= 10'}
    cpu: [arm]
    os: [android]
    requiresBuild: true
    dev: false
    optional: true

  /@napi-rs/simple-git-android-arm64@0.1.9:
    resolution: {integrity: sha512-Krilsw0gPrrASZzudNEl9pdLuNbhoTK0j7pUbfB8FRifpPdFB/zouwuEm0aSnsDXN4ftGrmGG82kuiR/2MeoPg==}
    engines: {node: '>= 10'}
    cpu: [arm64]
    os: [android]
    requiresBuild: true
    dev: false
    optional: true

  /@napi-rs/simple-git-darwin-arm64@0.1.9:
    resolution: {integrity: sha512-H/F09nDgYjv4gcFrZBgdTKkZEepqt0KLYcCJuUADuxkKupmjLdecMhypXLk13AzvLW4UQI7NlLTLDXUFLyr2BA==}
    engines: {node: '>= 10'}
    cpu: [arm64]
    os: [darwin]
    requiresBuild: true
    dev: false
    optional: true

  /@napi-rs/simple-git-darwin-x64@0.1.9:
    resolution: {integrity: sha512-jBR2xS9nVPqmHv0TWz874W0m/d453MGrMeLjB+boK5IPPLhg3AWIZj0aN9jy2Je1BGVAa0w3INIQJtBBeB6kFA==}
    engines: {node: '>= 10'}
    cpu: [x64]
    os: [darwin]
    requiresBuild: true
    dev: false
    optional: true

  /@napi-rs/simple-git-linux-arm-gnueabihf@0.1.9:
    resolution: {integrity: sha512-3n0+VpO4YfZxndZ0sCvsHIvsazd+JmbSjrlTRBCnJeAU1/sfos3skNZtKGZksZhjvd+3o+/GFM8L7Xnv01yggA==}
    engines: {node: '>= 10'}
    cpu: [arm]
    os: [linux]
    requiresBuild: true
    dev: false
    optional: true

  /@napi-rs/simple-git-linux-arm64-gnu@0.1.9:
    resolution: {integrity: sha512-lIzf0KHU2SKC12vMrWwCtysG2Sdt31VHRPMUiz9lD9t3xwVn8qhFSTn5yDkTeG3rgX6o0p5EKalfQN5BXsJq2w==}
    engines: {node: '>= 10'}
    cpu: [arm64]
    os: [linux]
    requiresBuild: true
    dev: false
    optional: true

  /@napi-rs/simple-git-linux-arm64-musl@0.1.9:
    resolution: {integrity: sha512-KQozUoNXrxrB8k741ncWXSiMbjl1AGBGfZV21PANzUM8wH4Yem2bg3kfglYS/QIx3udspsT35I9abu49n7D1/w==}
    engines: {node: '>= 10'}
    cpu: [arm64]
    os: [linux]
    requiresBuild: true
    dev: false
    optional: true

  /@napi-rs/simple-git-linux-x64-gnu@0.1.9:
    resolution: {integrity: sha512-O/Niui5mnHPcK3iYC3ui8wgERtJWsQ3Y74W/09t0bL/3dgzGMl4oQt0qTj9dWCsnoGsIEYHPzwCBp/2vqYp/pw==}
    engines: {node: '>= 10'}
    cpu: [x64]
    os: [linux]
    requiresBuild: true
    dev: false
    optional: true

  /@napi-rs/simple-git-linux-x64-musl@0.1.9:
    resolution: {integrity: sha512-L9n+e8Wn3hKr3RsIdY8GaB+ry4xZ4BaGwyKExgoB8nDGQuRUY9oP6p0WA4hWfJvJnU1H6hvo36a5UFPReyBO7A==}
    engines: {node: '>= 10'}
    cpu: [x64]
    os: [linux]
    requiresBuild: true
    dev: false
    optional: true

  /@napi-rs/simple-git-win32-arm64-msvc@0.1.9:
    resolution: {integrity: sha512-Z6Ja/SZK+lMvRWaxj7wjnvSbAsGrH006sqZo8P8nxKUdZfkVvoCaAWr1r0cfkk2Z3aijLLtD+vKeXGlUPH6gGQ==}
    engines: {node: '>= 10'}
    cpu: [arm64]
    os: [win32]
    requiresBuild: true
    dev: false
    optional: true

  /@napi-rs/simple-git-win32-x64-msvc@0.1.9:
    resolution: {integrity: sha512-VAZj1UvC+R2MjKOD3I/Y7dmQlHWAYy4omhReQJRpbCf+oGCBi9CWiIduGqeYEq723nLIKdxP7XjaO0wl1NnUww==}
    engines: {node: '>= 10'}
    cpu: [x64]
    os: [win32]
    requiresBuild: true
    dev: false
    optional: true

  /@napi-rs/simple-git@0.1.9:
    resolution: {integrity: sha512-qKzDS0+VjMvVyU28px+C6zlD1HKy83NIdYzfMQWa/g/V1iG/Ic8uwrS2ihHfm7mp7X0PPrmINLiTTi6ieUIKfw==}
    engines: {node: '>= 10'}
    optionalDependencies:
      '@napi-rs/simple-git-android-arm-eabi': 0.1.9
      '@napi-rs/simple-git-android-arm64': 0.1.9
      '@napi-rs/simple-git-darwin-arm64': 0.1.9
      '@napi-rs/simple-git-darwin-x64': 0.1.9
      '@napi-rs/simple-git-linux-arm-gnueabihf': 0.1.9
      '@napi-rs/simple-git-linux-arm64-gnu': 0.1.9
      '@napi-rs/simple-git-linux-arm64-musl': 0.1.9
      '@napi-rs/simple-git-linux-x64-gnu': 0.1.9
      '@napi-rs/simple-git-linux-x64-musl': 0.1.9
      '@napi-rs/simple-git-win32-arm64-msvc': 0.1.9
      '@napi-rs/simple-git-win32-x64-msvc': 0.1.9
    dev: false

  /@next/env@13.5.6:
    resolution: {integrity: sha512-Yac/bV5sBGkkEXmAX5FWPS9Mmo2rthrOPRQQNfycJPkjUAUclomCPH7QFVCDQ4Mp2k2K1SSM6m0zrxYrOwtFQw==}
    dev: false

  /@next/swc-darwin-arm64@13.5.6:
    resolution: {integrity: sha512-5nvXMzKtZfvcu4BhtV0KH1oGv4XEW+B+jOfmBdpFI3C7FrB/MfujRpWYSBBO64+qbW8pkZiSyQv9eiwnn5VIQA==}
    engines: {node: '>= 10'}
    cpu: [arm64]
    os: [darwin]
    requiresBuild: true
    dev: false
    optional: true

  /@next/swc-darwin-x64@13.5.6:
    resolution: {integrity: sha512-6cgBfxg98oOCSr4BckWjLLgiVwlL3vlLj8hXg2b+nDgm4bC/qVXXLfpLB9FHdoDu4057hzywbxKvmYGmi7yUzA==}
    engines: {node: '>= 10'}
    cpu: [x64]
    os: [darwin]
    requiresBuild: true
    dev: false
    optional: true

  /@next/swc-linux-arm64-gnu@13.5.6:
    resolution: {integrity: sha512-txagBbj1e1w47YQjcKgSU4rRVQ7uF29YpnlHV5xuVUsgCUf2FmyfJ3CPjZUvpIeXCJAoMCFAoGnbtX86BK7+sg==}
    engines: {node: '>= 10'}
    cpu: [arm64]
    os: [linux]
    requiresBuild: true
    dev: false
    optional: true

  /@next/swc-linux-arm64-musl@13.5.6:
    resolution: {integrity: sha512-cGd+H8amifT86ZldVJtAKDxUqeFyLWW+v2NlBULnLAdWsiuuN8TuhVBt8ZNpCqcAuoruoSWynvMWixTFcroq+Q==}
    engines: {node: '>= 10'}
    cpu: [arm64]
    os: [linux]
    requiresBuild: true
    dev: false
    optional: true

  /@next/swc-linux-x64-gnu@13.5.6:
    resolution: {integrity: sha512-Mc2b4xiIWKXIhBy2NBTwOxGD3nHLmq4keFk+d4/WL5fMsB8XdJRdtUlL87SqVCTSaf1BRuQQf1HvXZcy+rq3Nw==}
    engines: {node: '>= 10'}
    cpu: [x64]
    os: [linux]
    requiresBuild: true
    dev: false
    optional: true

  /@next/swc-linux-x64-musl@13.5.6:
    resolution: {integrity: sha512-CFHvP9Qz98NruJiUnCe61O6GveKKHpJLloXbDSWRhqhkJdZD2zU5hG+gtVJR//tyW897izuHpM6Gtf6+sNgJPQ==}
    engines: {node: '>= 10'}
    cpu: [x64]
    os: [linux]
    requiresBuild: true
    dev: false
    optional: true

  /@next/swc-win32-arm64-msvc@13.5.6:
    resolution: {integrity: sha512-aFv1ejfkbS7PUa1qVPwzDHjQWQtknzAZWGTKYIAaS4NMtBlk3VyA6AYn593pqNanlicewqyl2jUhQAaFV/qXsg==}
    engines: {node: '>= 10'}
    cpu: [arm64]
    os: [win32]
    requiresBuild: true
    dev: false
    optional: true

  /@next/swc-win32-ia32-msvc@13.5.6:
    resolution: {integrity: sha512-XqqpHgEIlBHvzwG8sp/JXMFkLAfGLqkbVsyN+/Ih1mR8INb6YCc2x/Mbwi6hsAgUnqQztz8cvEbHJUbSl7RHDg==}
    engines: {node: '>= 10'}
    cpu: [ia32]
    os: [win32]
    requiresBuild: true
    dev: false
    optional: true

  /@next/swc-win32-x64-msvc@13.5.6:
    resolution: {integrity: sha512-Cqfe1YmOS7k+5mGu92nl5ULkzpKuxJrP3+4AEuPmrpFZ3BHxTY3TnHmU1On3bFmFFs6FbTcdF58CCUProGpIGQ==}
    engines: {node: '>= 10'}
    cpu: [x64]
    os: [win32]
    requiresBuild: true
    dev: false
    optional: true

  /@nodelib/fs.scandir@2.1.5:
    resolution: {integrity: sha512-vq24Bq3ym5HEQm2NKCr3yXDwjc7vTsEThRDnkp2DK9p1uqLR+DHurm/NOTo0KG7HYHU7eppKZj3MyqYuMBf62g==}
    engines: {node: '>= 8'}
    dependencies:
      '@nodelib/fs.stat': 2.0.5
      run-parallel: 1.2.0
    dev: false

  /@nodelib/fs.stat@2.0.5:
    resolution: {integrity: sha512-RkhPPp2zrqDAQA/2jNhnztcPAlv64XdhIp7a7454A5ovI7Bukxgt7MX7udwAu3zg1DcpPU0rz3VV1SeaqvY4+A==}
    engines: {node: '>= 8'}
    dev: false

  /@nodelib/fs.walk@1.2.8:
    resolution: {integrity: sha512-oGB+UxlgWcgQkgwo8GcEGwemoTFt3FIO9ababBmaGwXIoBKZ+GTy0pP185beGg7Llih/NSHSV2XAs1lnznocSg==}
    engines: {node: '>= 8'}
    dependencies:
      '@nodelib/fs.scandir': 2.1.5
      fastq: 1.15.0
    dev: false

  /@popperjs/core@2.11.8:
    resolution: {integrity: sha512-P1st0aksCrn9sGZhp8GMYwBnQsbvAWsZAX44oXNNvLHGqAOcoVxmjZiohstwQ7SqKnbR47akdNi+uleWD8+g6A==}
    dev: false

  /@swc/helpers@0.5.2:
    resolution: {integrity: sha512-E4KcWTpoLHqwPHLxidpOqQbcrZVgi0rsmmZXUle1jXmJfuIf/UWpczUJ7MZZ5tlxytgJXyp0w4PGkkeLiuIdZw==}
    dependencies:
      tslib: 2.6.2
    dev: false

  /@theguild/remark-mermaid@0.0.5(react@18.2.0):
    resolution: {integrity: sha512-e+ZIyJkEv9jabI4m7q29wZtZv+2iwPGsXJ2d46Zi7e+QcFudiyuqhLhHG/3gX3ZEB+hxTch+fpItyMS8jwbIcw==}
    peerDependencies:
      react: ^18.2.0
    dependencies:
      mermaid: 10.6.1
      react: 18.2.0
      unist-util-visit: 5.0.0
    transitivePeerDependencies:
      - supports-color
    dev: false

  /@theguild/remark-npm2yarn@0.2.1:
    resolution: {integrity: sha512-jUTFWwDxtLEFtGZh/TW/w30ySaDJ8atKWH8dq2/IiQF61dPrGfETpl0WxD0VdBfuLOeU14/kop466oBSRO/5CA==}
    dependencies:
      npm-to-yarn: 2.1.0
      unist-util-visit: 5.0.0
    dev: false

  /@types/acorn@4.0.6:
    resolution: {integrity: sha512-veQTnWP+1D/xbxVrPC3zHnCZRjSrKfhbMUlEA43iMZLu7EsnTtkJklIuwrCPbOi8YkvDQAiW05VQQFvvz9oieQ==}
    dependencies:
      '@types/estree': 1.0.5
    dev: false

  /@types/d3-scale-chromatic@3.0.1:
    resolution: {integrity: sha512-Ob7OrwiTeQXY/WBBbRHGZBOn6rH1h7y3jjpTSKYqDEeqFjktql6k2XSgNwLrLDmAsXhEn8P9NHDY4VTuo0ZY1w==}
    dev: false

  /@types/d3-scale@4.0.7:
    resolution: {integrity: sha512-/YEbMIOtqSFSELqUT8desdT3a7iybPkSQiIx/wN4CZ/5b7wrCvmyXWELTMUYB10k0N5rzHVu4f/OkhulG1b3Lw==}
    dependencies:
      '@types/d3-time': 3.0.2
    dev: false

  /@types/d3-time@3.0.2:
    resolution: {integrity: sha512-kbdRXTmUgNfw5OTE3KZnFQn6XdIc4QGroN5UixgdrXATmYsdlPQS6pEut9tVlIojtzuFD4txs/L+Rq41AHtLpg==}
    dev: false

  /@types/debug@4.1.11:
    resolution: {integrity: sha512-R2qflTjHDs4CL6D/6TkqBeIHr54WzZfIxN729xvCNlYIVp2LknlnCro5Yo3frNaX2E5gO9pZ3/QAPVdGmu+q9w==}
    dependencies:
      '@types/ms': 0.7.33
    dev: false

  /@types/estree-jsx@1.0.3:
    resolution: {integrity: sha512-pvQ+TKeRHeiUGRhvYwRrQ/ISnohKkSJR14fT2yqyZ4e9K5vqc7hrtY2Y1Dw0ZwAzQ6DQsxsaCUuSIIi8v0Cq6w==}
    dependencies:
      '@types/estree': 1.0.5
    dev: false

  /@types/estree@1.0.5:
    resolution: {integrity: sha512-/kYRxGDLWzHOB7q+wtSUQlFrtcdUccpfy+X+9iMBpHK8QLLhx2wIPYuS5DYtR9Wa/YlZAbIovy7qVdB1Aq6Lyw==}
    dev: false

  /@types/hast@2.3.7:
    resolution: {integrity: sha512-EVLigw5zInURhzfXUM65eixfadfsHKomGKUakToXo84t8gGIJuTcD2xooM2See7GyQ7DRtYjhCHnSUQez8JaLw==}
    dependencies:
      '@types/unist': 2.0.9
    dev: false

  /@types/hast@3.0.2:
    resolution: {integrity: sha512-B5hZHgHsXvfCoO3xgNJvBnX7N8p86TqQeGKXcokW4XXi+qY4vxxPSFYofytvVmpFxzPv7oxDQzjg5Un5m2/xiw==}
    dependencies:
      '@types/unist': 3.0.1
    dev: false

  /@types/js-yaml@4.0.8:
    resolution: {integrity: sha512-m6jnPk1VhlYRiLFm3f8X9Uep761f+CK8mHyS65LutH2OhmBF0BeMEjHgg05usH8PLZMWWc/BUR9RPmkvpWnyRA==}
    dev: false

  /@types/katex@0.16.5:
    resolution: {integrity: sha512-DD2Y3xMlTQvAnN6d8803xdgnOeYZ+HwMglb7/9YCf49J9RkJL53azf9qKa40MkEYhqVwxZ1GS2+VlShnz4Z1Bw==}
    dev: false

  /@types/mdast@3.0.14:
    resolution: {integrity: sha512-gVZ04PGgw1qLZKsnWnyFv4ORnaJ+DXLdHTVSFbU8yX6xZ34Bjg4Q32yPkmveUP1yItXReKfB0Aknlh/3zxTKAw==}
    dependencies:
      '@types/unist': 2.0.9
    dev: false

  /@types/mdast@4.0.2:
    resolution: {integrity: sha512-tYR83EignvhYO9iU3kDg8V28M0jqyh9zzp5GV+EO+AYnyUl3P5ltkTeJuTiFZQFz670FSb3EwT/6LQdX+UdKfw==}
    dependencies:
      '@types/unist': 3.0.1
    dev: false

  /@types/mdx@2.0.9:
    resolution: {integrity: sha512-OKMdj17y8Cs+k1r0XFyp59ChSOwf8ODGtMQ4mnpfz5eFDk1aO41yN3pSKGuvVzmWAkFp37seubY1tzOVpwfWwg==}
    dev: false

  /@types/ms@0.7.33:
    resolution: {integrity: sha512-AuHIyzR5Hea7ij0P9q7vx7xu4z0C28ucwjAZC0ja7JhINyCnOw8/DnvAPQQ9TfOlCtZAmCERKQX9+o1mgQhuOQ==}
    dev: false

  /@types/node@18.11.10:
    resolution: {integrity: sha512-juG3RWMBOqcOuXC643OAdSA525V44cVgGV6dUDuiFtss+8Fk5x1hI93Rsld43VeJVIeqlP9I7Fn9/qaVqoEAuQ==}
    dev: true

  /@types/prop-types@15.7.9:
    resolution: {integrity: sha512-n1yyPsugYNSmHgxDFjicaI2+gCNjsBck8UX9kuofAKlc0h1bL+20oSF72KeNaW2DUlesbEVCFgyV2dPGTiY42g==}
    dev: false

  /@types/react@18.2.36:
    resolution: {integrity: sha512-o9XFsHYLLZ4+sb9CWUYwHqFVoG61SesydF353vFMMsQziiyRu8np4n2OYMUSDZ8XuImxDr9c5tR7gidlH29Vnw==}
    dependencies:
      '@types/prop-types': 15.7.9
      '@types/scheduler': 0.16.5
      csstype: 3.1.2
    dev: false

  /@types/scheduler@0.16.5:
    resolution: {integrity: sha512-s/FPdYRmZR8SjLWGMCuax7r3qCWQw9QKHzXVukAuuIJkXkDRwp+Pu5LMIVFi0Fxbav35WURicYr8u1QsoybnQw==}
    dev: false

  /@types/unist@2.0.9:
    resolution: {integrity: sha512-zC0iXxAv1C1ERURduJueYzkzZ2zaGyc+P2c95hgkikHPr3z8EdUZOlgEQ5X0DRmwDZn+hekycQnoeiiRVrmilQ==}
    dev: false

  /@types/unist@3.0.1:
    resolution: {integrity: sha512-ue/hDUpPjC85m+PM9OQDMZr3LywT+CT6mPsQq8OJtCLiERkGRcQUFvu9XASF5XWqyZFXbf15lvb3JFJ4dRLWPg==}
    dev: false

  /@ungap/structured-clone@1.2.0:
    resolution: {integrity: sha512-zuVdFrMJiuCDQUMCzQaD6KL28MjnqqN8XnAqiEq9PNm/hCPTSGfrXCOfwj1ow4LFb/tNymJPwsNbVePc1xFqrQ==}
    dev: false

  /acorn-jsx@5.3.2(acorn@8.11.2):
    resolution: {integrity: sha512-rq9s+JNhf0IChjtDXxllJ7g41oZk5SlXtp0LHwyA5cejwn7vKmKp4pPri6YEePv2PU65sAsegbXtIinmDFDXgQ==}
    peerDependencies:
      acorn: ^6.0.0 || ^7.0.0 || ^8.0.0
    dependencies:
      acorn: 8.11.2
    dev: false

  /acorn@8.11.2:
    resolution: {integrity: sha512-nc0Axzp/0FILLEVsm4fNwLCwMttvhEI263QtVPQcbpfZZ3ts0hLsZGOpE6czNlid7CJ9MlyH8reXkpsf3YUY4w==}
    engines: {node: '>=0.4.0'}
    hasBin: true
    dev: false

  /ansi-sequence-parser@1.1.1:
    resolution: {integrity: sha512-vJXt3yiaUL4UU546s3rPXlsry/RnM730G1+HkpKE012AN0sx1eOrxSu95oKDIonskeLTijMgqWZ3uDEe3NFvyg==}
    dev: false

  /ansi-styles@3.2.1:
    resolution: {integrity: sha512-VT0ZI6kZRdTh8YyJw3SMbYm/u+NqfsAxEpWO0Pf9sq8/e94WxxOpPKx9FR1FlyCtOVDNOQ+8ntlqFxiRc+r5qA==}
    engines: {node: '>=4'}
    dependencies:
      color-convert: 1.9.3
    dev: false

  /arch@2.2.0:
    resolution: {integrity: sha512-Of/R0wqp83cgHozfIYLbBMnej79U/SVGOOyuB3VVFv1NRM/PSFMK12x9KVtiYzJqmnU5WR2qp0Z5rHb7sWGnFQ==}
    dev: false

  /arg@1.0.0:
    resolution: {integrity: sha512-Wk7TEzl1KqvTGs/uyhmHO/3XLd3t1UeU4IstvPXVzGPM522cTjqjNZ99esCkcL52sjqjo8e8CTBcWhkxvGzoAw==}
    dev: false

  /argparse@1.0.10:
    resolution: {integrity: sha512-o5Roy6tNG4SL/FOkCAN6RzjiakZS25RLYFrcMttJqbdd8BWrnA+fGz57iN5Pb06pvBGvl5gQ0B48dJlslXvoTg==}
    dependencies:
      sprintf-js: 1.0.3
    dev: false

  /argparse@2.0.1:
    resolution: {integrity: sha512-8+9WqebbFzpX9OR+Wa6O29asIogeRMzcGtAINdpMHHyAg10f05aSFVBbcEqGf/PXw1EjAZ+q2/bEBg3DvurK3Q==}
    dev: false

  /astring@1.8.6:
    resolution: {integrity: sha512-ISvCdHdlTDlH5IpxQJIex7BWBywFWgjJSVdwst+/iQCoEYnyOaQ95+X1JGshuBjGp6nxKUy1jMgE3zPqN7fQdg==}
    hasBin: true
    dev: false

  /bail@2.0.2:
    resolution: {integrity: sha512-0xO6mYd7JB2YesxDKplafRpsiOzPt9V02ddPCLbY1xYGPOX24NTyN50qnUxgCPcSoYMhKpAuBTjQoRZCAkUDRw==}
    dev: false

  /braces@3.0.2:
    resolution: {integrity: sha512-b8um+L1RzM3WDSzvhm6gIz1yfTbBt6YTlcEKAvsmqCZZFw46z626lVj9j1yEPW33H5H+lBQpZMP1k8l+78Ha0A==}
    engines: {node: '>=8'}
    dependencies:
      fill-range: 7.0.1
    dev: false

  /busboy@1.6.0:
    resolution: {integrity: sha512-8SFQbg/0hQ9xy3UNTB0YEnsNBbWfhf7RtnzpL7TkBiTBRfrQ9Fxcnz7VJsleJpyp6rVLvXiuORqjlHi5q+PYuA==}
    engines: {node: '>=10.16.0'}
    dependencies:
      streamsearch: 1.1.0
    dev: false

  /caniuse-lite@1.0.30001561:
    resolution: {integrity: sha512-NTt0DNoKe958Q0BE0j0c1V9jbUzhBxHIEJy7asmGrpE0yG63KTV7PLHPnK2E1O9RsQrQ081I3NLuXGS6zht3cw==}
    dev: false

  /ccount@2.0.1:
    resolution: {integrity: sha512-eyrF0jiFpY+3drT6383f1qhkbGsLSifNAjA61IUjZjmLCWjItY6LB9ft9YhoDgwfmclB2zhu51Lc7+95b8NRAg==}
    dev: false

  /chalk@2.3.0:
    resolution: {integrity: sha512-Az5zJR2CBujap2rqXGaJKaPHyJ0IrUimvYNX+ncCy8PJP4ltOGTrHUIo097ZaL2zMeKYpiCdqDvS6zdrTFok3Q==}
    engines: {node: '>=4'}
    dependencies:
      ansi-styles: 3.2.1
      escape-string-regexp: 1.0.5
      supports-color: 4.5.0
    dev: false

  /character-entities-html4@2.1.0:
    resolution: {integrity: sha512-1v7fgQRj6hnSwFpq1Eu0ynr/CDEw0rXo2B61qXrLNdHZmPKgb7fqS1a2JwF0rISo9q77jDI8VMEHoApn8qDoZA==}
    dev: false

  /character-entities-legacy@3.0.0:
    resolution: {integrity: sha512-RpPp0asT/6ufRm//AJVwpViZbGM/MkjQFxJccQRHmISF/22NBtsHqAWmL+/pmkPWoIUJdWyeVleTl1wydHATVQ==}
    dev: false

  /character-entities@2.0.2:
    resolution: {integrity: sha512-shx7oQ0Awen/BRIdkjkvz54PnEEI/EjwXDSIZp86/KKdbafHh1Df/RYGBhn4hbe2+uKC9FnT5UCEdyPz3ai9hQ==}
    dev: false

  /character-reference-invalid@2.0.1:
    resolution: {integrity: sha512-iBZ4F4wRbyORVsu0jPV7gXkOsGYjGHPmAyv+HiHG8gi5PtC9KI2j1+v8/tlibRvjoWX027ypmG/n0HtO5t7unw==}
    dev: false

  /client-only@0.0.1:
    resolution: {integrity: sha512-IV3Ou0jSMzZrd3pZ48nLkT9DA7Ag1pnPzaiQhpW7c3RbcqqzvzzVu+L8gfqMp/8IM2MQtSiqaCxrrcfu8I8rMA==}
    dev: false

  /clipboardy@1.2.2:
    resolution: {integrity: sha512-16KrBOV7bHmHdxcQiCvfUFYVFyEah4FI8vYT1Fr7CGSA4G+xBWMEfUEQJS1hxeHGtI9ju1Bzs9uXSbj5HZKArw==}
    engines: {node: '>=4'}
    dependencies:
      arch: 2.2.0
      execa: 0.8.0
    dev: false

  /clsx@2.0.0:
    resolution: {integrity: sha512-rQ1+kcj+ttHG0MKVGBUXwayCCF1oh39BF5COIpRzuCEv8Mwjv0XucrI2ExNTOn9IlLifGClWQcU9BrZORvtw6Q==}
    engines: {node: '>=6'}
    dev: false

  /color-convert@1.9.3:
    resolution: {integrity: sha512-QfAUtd+vFdAtFQcC8CCyYt1fYWxSqAiK2cSD6zDB8N3cpsEBAvRxp9zOGg6G/SHHJYAT88/az/IuDGALsNVbGg==}
    dependencies:
      color-name: 1.1.3
    dev: false

  /color-name@1.1.3:
    resolution: {integrity: sha512-72fSenhMw2HZMTVHeCA9KCmpEIbzWiQsjN+BHcBbS9vr1mtt+vJjPdksIBNUmKAW8TFUDPJK5SUU3QhE9NEXDw==}
    dev: false

  /comma-separated-tokens@2.0.3:
    resolution: {integrity: sha512-Fu4hJdvzeylCfQPp9SGWidpzrMs7tTrlu6Vb8XGaRGck8QSNZJJp538Wrb60Lax4fPwR64ViY468OIUTbRlGZg==}
    dev: false

  /commander@7.2.0:
    resolution: {integrity: sha512-QrWXB+ZQSVPmIWIhtEO9H+gwHaMGYiF5ChvoJ+K9ZGHG/sVsa6yiesAD1GC/x46sET00Xlwo1u49RVVVzvcSkw==}
    engines: {node: '>= 10'}
    dev: false

  /commander@8.3.0:
    resolution: {integrity: sha512-OkTL9umf+He2DZkUq8f8J9of7yL6RJKI24dVITBmNfZBmri9zYZQrKkuXiKhyfPSu8tUhnVBB1iKXevvnlR4Ww==}
    engines: {node: '>= 12'}
    dev: false

  /compute-scroll-into-view@3.1.0:
    resolution: {integrity: sha512-rj8l8pD4bJ1nx+dAkMhV1xB5RuZEyVysfxJqB1pRchh1KVvwOv9b7CGB8ZfjTImVv2oF+sYMUkMZq6Na5Ftmbg==}
    dev: false

  /cose-base@1.0.3:
    resolution: {integrity: sha512-s9whTXInMSgAp/NVXVNuVxVKzGH2qck3aQlVHxDCdAEPgtMKwc4Wq6/QKhgdEdgbLSi9rBTAcPoRa6JpiG4ksg==}
    dependencies:
      layout-base: 1.0.2
    dev: false

  /cose-base@2.2.0:
    resolution: {integrity: sha512-AzlgcsCbUMymkADOJtQm3wO9S3ltPfYOFD5033keQn9NJzIbtnZj+UdBJe7DYml/8TdbtHJW3j58SOnKhWY/5g==}
    dependencies:
      layout-base: 2.0.1
    dev: false

  /cross-spawn@5.1.0:
    resolution: {integrity: sha512-pTgQJ5KC0d2hcY8eyL1IzlBPYjTkyH72XRZPnLyKus2mBfNjQs3klqbJU2VILqZryAZUt9JOb3h/mWMy23/f5A==}
    dependencies:
      lru-cache: 4.1.5
      shebang-command: 1.2.0
      which: 1.3.1
    dev: false

  /csstype@3.1.2:
    resolution: {integrity: sha512-I7K1Uu0MBPzaFKg4nI5Q7Vs2t+3gWWW648spaF+Rg7pI9ds18Ugn+lvg4SHczUdKlHI5LWBXyqfS8+DufyBsgQ==}
    dev: false

  /cytoscape-cose-bilkent@4.1.0(cytoscape@3.27.0):
    resolution: {integrity: sha512-wgQlVIUJF13Quxiv5e1gstZ08rnZj2XaLHGoFMYXz7SkNfCDOOteKBE6SYRfA9WxxI/iBc3ajfDoc6hb/MRAHQ==}
    peerDependencies:
      cytoscape: ^3.2.0
    dependencies:
      cose-base: 1.0.3
      cytoscape: 3.27.0
    dev: false

  /cytoscape-fcose@2.2.0(cytoscape@3.27.0):
    resolution: {integrity: sha512-ki1/VuRIHFCzxWNrsshHYPs6L7TvLu3DL+TyIGEsRcvVERmxokbf5Gdk7mFxZnTdiGtnA4cfSmjZJMviqSuZrQ==}
    peerDependencies:
      cytoscape: ^3.2.0
    dependencies:
      cose-base: 2.2.0
      cytoscape: 3.27.0
    dev: false

  /cytoscape@3.27.0:
    resolution: {integrity: sha512-pPZJilfX9BxESwujODz5pydeGi+FBrXq1rcaB1mfhFXXFJ9GjE6CNndAk+8jPzoXGD+16LtSS4xlYEIUiW4Abg==}
    engines: {node: '>=0.10'}
    dependencies:
      heap: 0.2.7
      lodash: 4.17.21
    dev: false

  /d3-array@2.12.1:
    resolution: {integrity: sha512-B0ErZK/66mHtEsR1TkPEEkwdy+WDesimkM5gpZr5Dsg54BiTA5RXtYW5qTLIAcekaS9xfZrzBLF/OAkB3Qn1YQ==}
    dependencies:
      internmap: 1.0.1
    dev: false

  /d3-array@3.2.4:
    resolution: {integrity: sha512-tdQAmyA18i4J7wprpYq8ClcxZy3SC31QMeByyCFyRt7BVHdREQZ5lpzoe5mFEYZUWe+oq8HBvk9JjpibyEV4Jg==}
    engines: {node: '>=12'}
    dependencies:
      internmap: 2.0.3
    dev: false

  /d3-axis@3.0.0:
    resolution: {integrity: sha512-IH5tgjV4jE/GhHkRV0HiVYPDtvfjHQlQfJHs0usq7M30XcSBvOotpmH1IgkcXsO/5gEQZD43B//fc7SRT5S+xw==}
    engines: {node: '>=12'}
    dev: false

  /d3-brush@3.0.0:
    resolution: {integrity: sha512-ALnjWlVYkXsVIGlOsuWH1+3udkYFI48Ljihfnh8FZPF2QS9o+PzGLBslO0PjzVoHLZ2KCVgAM8NVkXPJB2aNnQ==}
    engines: {node: '>=12'}
    dependencies:
      d3-dispatch: 3.0.1
      d3-drag: 3.0.0
      d3-interpolate: 3.0.1
      d3-selection: 3.0.0
      d3-transition: 3.0.1(d3-selection@3.0.0)
    dev: false

  /d3-chord@3.0.1:
    resolution: {integrity: sha512-VE5S6TNa+j8msksl7HwjxMHDM2yNK3XCkusIlpX5kwauBfXuyLAtNg9jCp/iHH61tgI4sb6R/EIMWCqEIdjT/g==}
    engines: {node: '>=12'}
    dependencies:
      d3-path: 3.1.0
    dev: false

  /d3-color@3.1.0:
    resolution: {integrity: sha512-zg/chbXyeBtMQ1LbD/WSoW2DpC3I0mpmPdW+ynRTj/x2DAWYrIY7qeZIHidozwV24m4iavr15lNwIwLxRmOxhA==}
    engines: {node: '>=12'}
    dev: false

  /d3-contour@4.0.2:
    resolution: {integrity: sha512-4EzFTRIikzs47RGmdxbeUvLWtGedDUNkTcmzoeyg4sP/dvCexO47AaQL7VKy/gul85TOxw+IBgA8US2xwbToNA==}
    engines: {node: '>=12'}
    dependencies:
      d3-array: 3.2.4
    dev: false

  /d3-delaunay@6.0.4:
    resolution: {integrity: sha512-mdjtIZ1XLAM8bm/hx3WwjfHt6Sggek7qH043O8KEjDXN40xi3vx/6pYSVTwLjEgiXQTbvaouWKynLBiUZ6SK6A==}
    engines: {node: '>=12'}
    dependencies:
      delaunator: 5.0.0
    dev: false

  /d3-dispatch@3.0.1:
    resolution: {integrity: sha512-rzUyPU/S7rwUflMyLc1ETDeBj0NRuHKKAcvukozwhshr6g6c5d8zh4c2gQjY2bZ0dXeGLWc1PF174P2tVvKhfg==}
    engines: {node: '>=12'}
    dev: false

  /d3-drag@3.0.0:
    resolution: {integrity: sha512-pWbUJLdETVA8lQNJecMxoXfH6x+mO2UQo8rSmZ+QqxcbyA3hfeprFgIT//HW2nlHChWeIIMwS2Fq+gEARkhTkg==}
    engines: {node: '>=12'}
    dependencies:
      d3-dispatch: 3.0.1
      d3-selection: 3.0.0
    dev: false

  /d3-dsv@3.0.1:
    resolution: {integrity: sha512-UG6OvdI5afDIFP9w4G0mNq50dSOsXHJaRE8arAS5o9ApWnIElp8GZw1Dun8vP8OyHOZ/QJUKUJwxiiCCnUwm+Q==}
    engines: {node: '>=12'}
    hasBin: true
    dependencies:
      commander: 7.2.0
      iconv-lite: 0.6.3
      rw: 1.3.3
    dev: false

  /d3-ease@3.0.1:
    resolution: {integrity: sha512-wR/XK3D3XcLIZwpbvQwQ5fK+8Ykds1ip7A2Txe0yxncXSdq1L9skcG7blcedkOX+ZcgxGAmLX1FrRGbADwzi0w==}
    engines: {node: '>=12'}
    dev: false

  /d3-fetch@3.0.1:
    resolution: {integrity: sha512-kpkQIM20n3oLVBKGg6oHrUchHM3xODkTzjMoj7aWQFq5QEM+R6E4WkzT5+tojDY7yjez8KgCBRoj4aEr99Fdqw==}
    engines: {node: '>=12'}
    dependencies:
      d3-dsv: 3.0.1
    dev: false

  /d3-force@3.0.0:
    resolution: {integrity: sha512-zxV/SsA+U4yte8051P4ECydjD/S+qeYtnaIyAs9tgHCqfguma/aAQDjo85A9Z6EKhBirHRJHXIgJUlffT4wdLg==}
    engines: {node: '>=12'}
    dependencies:
      d3-dispatch: 3.0.1
      d3-quadtree: 3.0.1
      d3-timer: 3.0.1
    dev: false

  /d3-format@3.1.0:
    resolution: {integrity: sha512-YyUI6AEuY/Wpt8KWLgZHsIU86atmikuoOmCfommt0LYHiQSPjvX2AcFc38PX0CBpr2RCyZhjex+NS/LPOv6YqA==}
    engines: {node: '>=12'}
    dev: false

  /d3-geo@3.1.0:
    resolution: {integrity: sha512-JEo5HxXDdDYXCaWdwLRt79y7giK8SbhZJbFWXqbRTolCHFI5jRqteLzCsq51NKbUoX0PjBVSohxrx+NoOUujYA==}
    engines: {node: '>=12'}
    dependencies:
      d3-array: 3.2.4
    dev: false

  /d3-hierarchy@3.1.2:
    resolution: {integrity: sha512-FX/9frcub54beBdugHjDCdikxThEqjnR93Qt7PvQTOHxyiNCAlvMrHhclk3cD5VeAaq9fxmfRp+CnWw9rEMBuA==}
    engines: {node: '>=12'}
    dev: false

  /d3-interpolate@3.0.1:
    resolution: {integrity: sha512-3bYs1rOD33uo8aqJfKP3JWPAibgw8Zm2+L9vBKEHJ2Rg+viTR7o5Mmv5mZcieN+FRYaAOWX5SJATX6k1PWz72g==}
    engines: {node: '>=12'}
    dependencies:
      d3-color: 3.1.0
    dev: false

  /d3-path@1.0.9:
    resolution: {integrity: sha512-VLaYcn81dtHVTjEHd8B+pbe9yHWpXKZUC87PzoFmsFrJqgFwDe/qxfp5MlfsfM1V5E/iVt0MmEbWQ7FVIXh/bg==}
    dev: false

  /d3-path@3.1.0:
    resolution: {integrity: sha512-p3KP5HCf/bvjBSSKuXid6Zqijx7wIfNW+J/maPs+iwR35at5JCbLUT0LzF1cnjbCHWhqzQTIN2Jpe8pRebIEFQ==}
    engines: {node: '>=12'}
    dev: false

  /d3-polygon@3.0.1:
    resolution: {integrity: sha512-3vbA7vXYwfe1SYhED++fPUQlWSYTTGmFmQiany/gdbiWgU/iEyQzyymwL9SkJjFFuCS4902BSzewVGsHHmHtXg==}
    engines: {node: '>=12'}
    dev: false

  /d3-quadtree@3.0.1:
    resolution: {integrity: sha512-04xDrxQTDTCFwP5H6hRhsRcb9xxv2RzkcsygFzmkSIOJy3PeRJP7sNk3VRIbKXcog561P9oU0/rVH6vDROAgUw==}
    engines: {node: '>=12'}
    dev: false

  /d3-random@3.0.1:
    resolution: {integrity: sha512-FXMe9GfxTxqd5D6jFsQ+DJ8BJS4E/fT5mqqdjovykEB2oFbTMDVdg1MGFxfQW+FBOGoB++k8swBrgwSHT1cUXQ==}
    engines: {node: '>=12'}
    dev: false

  /d3-sankey@0.12.3:
    resolution: {integrity: sha512-nQhsBRmM19Ax5xEIPLMY9ZmJ/cDvd1BG3UVvt5h3WRxKg5zGRbvnteTyWAbzeSvlh3tW7ZEmq4VwR5mB3tutmQ==}
    dependencies:
      d3-array: 2.12.1
      d3-shape: 1.3.7
    dev: false

  /d3-scale-chromatic@3.0.0:
    resolution: {integrity: sha512-Lx9thtxAKrO2Pq6OO2Ua474opeziKr279P/TKZsMAhYyNDD3EnCffdbgeSYN5O7m2ByQsxtuP2CSDczNUIZ22g==}
    engines: {node: '>=12'}
    dependencies:
      d3-color: 3.1.0
      d3-interpolate: 3.0.1
    dev: false

  /d3-scale@4.0.2:
    resolution: {integrity: sha512-GZW464g1SH7ag3Y7hXjf8RoUuAFIqklOAq3MRl4OaWabTFJY9PN/E1YklhXLh+OQ3fM9yS2nOkCoS+WLZ6kvxQ==}
    engines: {node: '>=12'}
    dependencies:
      d3-array: 3.2.4
      d3-format: 3.1.0
      d3-interpolate: 3.0.1
      d3-time: 3.1.0
      d3-time-format: 4.1.0
    dev: false

  /d3-selection@3.0.0:
    resolution: {integrity: sha512-fmTRWbNMmsmWq6xJV8D19U/gw/bwrHfNXxrIN+HfZgnzqTHp9jOmKMhsTUjXOJnZOdZY9Q28y4yebKzqDKlxlQ==}
    engines: {node: '>=12'}
    dev: false

  /d3-shape@1.3.7:
    resolution: {integrity: sha512-EUkvKjqPFUAZyOlhY5gzCxCeI0Aep04LwIRpsZ/mLFelJiUfnK56jo5JMDSE7yyP2kLSb6LtF+S5chMk7uqPqw==}
    dependencies:
      d3-path: 1.0.9
    dev: false

  /d3-shape@3.2.0:
    resolution: {integrity: sha512-SaLBuwGm3MOViRq2ABk3eLoxwZELpH6zhl3FbAoJ7Vm1gofKx6El1Ib5z23NUEhF9AsGl7y+dzLe5Cw2AArGTA==}
    engines: {node: '>=12'}
    dependencies:
      d3-path: 3.1.0
    dev: false

  /d3-time-format@4.1.0:
    resolution: {integrity: sha512-dJxPBlzC7NugB2PDLwo9Q8JiTR3M3e4/XANkreKSUxF8vvXKqm1Yfq4Q5dl8budlunRVlUUaDUgFt7eA8D6NLg==}
    engines: {node: '>=12'}
    dependencies:
      d3-time: 3.1.0
    dev: false

  /d3-time@3.1.0:
    resolution: {integrity: sha512-VqKjzBLejbSMT4IgbmVgDjpkYrNWUYJnbCGo874u7MMKIWsILRX+OpX/gTk8MqjpT1A/c6HY2dCA77ZN0lkQ2Q==}
    engines: {node: '>=12'}
    dependencies:
      d3-array: 3.2.4
    dev: false

  /d3-timer@3.0.1:
    resolution: {integrity: sha512-ndfJ/JxxMd3nw31uyKoY2naivF+r29V+Lc0svZxe1JvvIRmi8hUsrMvdOwgS1o6uBHmiz91geQ0ylPP0aj1VUA==}
    engines: {node: '>=12'}
    dev: false

  /d3-transition@3.0.1(d3-selection@3.0.0):
    resolution: {integrity: sha512-ApKvfjsSR6tg06xrL434C0WydLr7JewBB3V+/39RMHsaXTOG0zmt/OAXeng5M5LBm0ojmxJrpomQVZ1aPvBL4w==}
    engines: {node: '>=12'}
    peerDependencies:
      d3-selection: 2 - 3
    dependencies:
      d3-color: 3.1.0
      d3-dispatch: 3.0.1
      d3-ease: 3.0.1
      d3-interpolate: 3.0.1
      d3-selection: 3.0.0
      d3-timer: 3.0.1
    dev: false

  /d3-zoom@3.0.0:
    resolution: {integrity: sha512-b8AmV3kfQaqWAuacbPuNbL6vahnOJflOhexLzMMNLga62+/nh0JzvJ0aO/5a5MVgUFGS7Hu1P9P03o3fJkDCyw==}
    engines: {node: '>=12'}
    dependencies:
      d3-dispatch: 3.0.1
      d3-drag: 3.0.0
      d3-interpolate: 3.0.1
      d3-selection: 3.0.0
      d3-transition: 3.0.1(d3-selection@3.0.0)
    dev: false

  /d3@7.8.5:
    resolution: {integrity: sha512-JgoahDG51ncUfJu6wX/1vWQEqOflgXyl4MaHqlcSruTez7yhaRKR9i8VjjcQGeS2en/jnFivXuaIMnseMMt0XA==}
    engines: {node: '>=12'}
    dependencies:
      d3-array: 3.2.4
      d3-axis: 3.0.0
      d3-brush: 3.0.0
      d3-chord: 3.0.1
      d3-color: 3.1.0
      d3-contour: 4.0.2
      d3-delaunay: 6.0.4
      d3-dispatch: 3.0.1
      d3-drag: 3.0.0
      d3-dsv: 3.0.1
      d3-ease: 3.0.1
      d3-fetch: 3.0.1
      d3-force: 3.0.0
      d3-format: 3.1.0
      d3-geo: 3.1.0
      d3-hierarchy: 3.1.2
      d3-interpolate: 3.0.1
      d3-path: 3.1.0
      d3-polygon: 3.0.1
      d3-quadtree: 3.0.1
      d3-random: 3.0.1
      d3-scale: 4.0.2
      d3-scale-chromatic: 3.0.0
      d3-selection: 3.0.0
      d3-shape: 3.2.0
      d3-time: 3.1.0
      d3-time-format: 4.1.0
      d3-timer: 3.0.1
      d3-transition: 3.0.1(d3-selection@3.0.0)
      d3-zoom: 3.0.0
    dev: false

  /dagre-d3-es@7.0.10:
    resolution: {integrity: sha512-qTCQmEhcynucuaZgY5/+ti3X/rnszKZhEQH/ZdWdtP1tA/y3VoHJzcVrO9pjjJCNpigfscAtoUB5ONcd2wNn0A==}
    dependencies:
      d3: 7.8.5
      lodash-es: 4.17.21
    dev: false

  /dayjs@1.11.10:
    resolution: {integrity: sha512-vjAczensTgRcqDERK0SR2XMwsF/tSvnvlv6VcF2GIhg6Sx4yOIt/irsr1RDJsKiIyBzJDpCoXiWWq28MqH2cnQ==}
    dev: false

  /debug@4.3.4:
    resolution: {integrity: sha512-PRWFHuSU3eDtQJPvnNY7Jcket1j0t5OuOsFzPPzsekD52Zl8qUfFIPEiswXqIvHWGVHOgX+7G/vCNNhehwxfkQ==}
    engines: {node: '>=6.0'}
    peerDependencies:
      supports-color: '*'
    peerDependenciesMeta:
      supports-color:
        optional: true
    dependencies:
      ms: 2.1.2
    dev: false

  /decode-named-character-reference@1.0.2:
    resolution: {integrity: sha512-O8x12RzrUF8xyVcY0KJowWsmaJxQbmy0/EtnNtHRpsOcT7dFk5W598coHqBVpmWo1oQQfsCqfCmkZN5DJrZVdg==}
    dependencies:
      character-entities: 2.0.2
    dev: false

  /delaunator@5.0.0:
    resolution: {integrity: sha512-AyLvtyJdbv/U1GkiS6gUUzclRoAY4Gs75qkMygJJhU75LW4DNuSF2RMzpxs9jw9Oz1BobHjTdkG3zdP55VxAqw==}
    dependencies:
      robust-predicates: 3.0.2
    dev: false

  /dequal@2.0.3:
    resolution: {integrity: sha512-0je+qPKHEMohvfRTCEo3CrPG6cAzAYgmzKyxRiYSSDkS6eGJdyVJm7WaYA5ECaAD9wLB2T4EEeymA5aFVcYXCA==}
    engines: {node: '>=6'}
    dev: false

  /devlop@1.1.0:
    resolution: {integrity: sha512-RWmIqhcFf1lRYBvNmr7qTNuyCt/7/ns2jbpp1+PalgE/rDQcBT0fioSMUpJ93irlUhC5hrg4cYqe6U+0ImW0rA==}
    dependencies:
      dequal: 2.0.3
    dev: false

  /diff@5.1.0:
    resolution: {integrity: sha512-D+mk+qE8VC/PAUrlAU34N+VfXev0ghe5ywmpqrawphmVZc1bEfn56uo9qpyGp1p4xpzOHkSW4ztBd6L7Xx4ACw==}
    engines: {node: '>=0.3.1'}
    dev: false

  /dompurify@3.0.6:
    resolution: {integrity: sha512-ilkD8YEnnGh1zJ240uJsW7AzE+2qpbOUYjacomn3AvJ6J4JhKGSZ2nh4wUIXPZrEPppaCLx5jFe8T89Rk8tQ7w==}
    dev: false

  /elkjs@0.8.2:
    resolution: {integrity: sha512-L6uRgvZTH+4OF5NE/MBbzQx/WYpru1xCBE9respNj6qznEewGUIfhzmm7horWWxbNO2M0WckQypGctR8lH79xQ==}
    dev: false

  /entities@4.5.0:
    resolution: {integrity: sha512-V0hjH4dGPh9Ao5p0MoRY6BVqtwCjhz6vI5LT8AJ55H+4g9/4vbHx1I54fS0XuclLhDHArPQCiMjDxjaL8fPxhw==}
    engines: {node: '>=0.12'}
    dev: false

  /escape-string-regexp@1.0.5:
    resolution: {integrity: sha512-vbRorB5FUQWvla16U8R/qgaFIya2qGzwDrNmCZuYKrbdSUMG6I1ZCGQRefkRVhuOkIGVne7BQ35DSfo1qvJqFg==}
    engines: {node: '>=0.8.0'}
    dev: false

  /escape-string-regexp@5.0.0:
    resolution: {integrity: sha512-/veY75JbMK4j1yjvuUxuVsiS/hr/4iHs9FTT6cgTexxdE0Ly/glccBAkloH/DofkjRbZU3bnoj38mOmhkZ0lHw==}
    engines: {node: '>=12'}
    dev: false

  /esprima@4.0.1:
    resolution: {integrity: sha512-eGuFFw7Upda+g4p+QHvnW0RyTX/SVeJBDM/gCtMARO0cLuT2HcEKnTPvhjV6aGeqrCB/sbNop0Kszm0jsaWU4A==}
    engines: {node: '>=4'}
    hasBin: true
    dev: false

  /estree-util-attach-comments@2.1.1:
    resolution: {integrity: sha512-+5Ba/xGGS6mnwFbXIuQiDPTbuTxuMCooq3arVv7gPZtYpjp+VXH/NkHAP35OOefPhNG/UGqU3vt/LTABwcHX0w==}
    dependencies:
      '@types/estree': 1.0.5
    dev: false

  /estree-util-build-jsx@2.2.2:
    resolution: {integrity: sha512-m56vOXcOBuaF+Igpb9OPAy7f9w9OIkb5yhjsZuaPm7HoGi4oTOQi0h2+yZ+AtKklYFZ+rPC4n0wYCJCEU1ONqg==}
    dependencies:
      '@types/estree-jsx': 1.0.3
      estree-util-is-identifier-name: 2.1.0
      estree-walker: 3.0.3
    dev: false

  /estree-util-is-identifier-name@2.1.0:
    resolution: {integrity: sha512-bEN9VHRyXAUOjkKVQVvArFym08BTWB0aJPppZZr0UNyAqWsLaVfAqP7hbaTJjzHifmB5ebnR8Wm7r7yGN/HonQ==}
    dev: false

  /estree-util-to-js@1.2.0:
    resolution: {integrity: sha512-IzU74r1PK5IMMGZXUVZbmiu4A1uhiPgW5hm1GjcOfr4ZzHaMPpLNJjR7HjXiIOzi25nZDrgFTobHTkV5Q6ITjA==}
    dependencies:
      '@types/estree-jsx': 1.0.3
      astring: 1.8.6
      source-map: 0.7.4
    dev: false

  /estree-util-value-to-estree@1.3.0:
    resolution: {integrity: sha512-Y+ughcF9jSUJvncXwqRageavjrNPAI+1M/L3BI3PyLp1nmgYTGUXU6t5z1Y7OWuThoDdhPME07bQU+d5LxdJqw==}
    engines: {node: '>=12.0.0'}
    dependencies:
      is-plain-obj: 3.0.0
    dev: false

  /estree-util-visit@1.2.1:
    resolution: {integrity: sha512-xbgqcrkIVbIG+lI/gzbvd9SGTJL4zqJKBFttUl5pP27KhAjtMKbX/mQXJ7qgyXpMgVy/zvpm0xoQQaGL8OloOw==}
    dependencies:
      '@types/estree-jsx': 1.0.3
      '@types/unist': 2.0.9
    dev: false

  /estree-walker@3.0.3:
    resolution: {integrity: sha512-7RUKfXgSMMkzt6ZuXmqapOurLGPPfgj6l9uRZ7lRGolvk0y2yocc35LdcxKC5PQZdn2DMqioAQ2NoWcrTKmm6g==}
    dependencies:
      '@types/estree': 1.0.5
    dev: false

  /execa@0.8.0:
    resolution: {integrity: sha512-zDWS+Rb1E8BlqqhALSt9kUhss8Qq4nN3iof3gsOdyINksElaPyNBtKUMTR62qhvgVWR0CqCX7sdnKe4MnUbFEA==}
    engines: {node: '>=4'}
    dependencies:
      cross-spawn: 5.1.0
      get-stream: 3.0.0
      is-stream: 1.1.0
      npm-run-path: 2.0.2
      p-finally: 1.0.0
      signal-exit: 3.0.7
      strip-eof: 1.0.0
    dev: false

  /extend-shallow@2.0.1:
    resolution: {integrity: sha512-zCnTtlxNoAiDc3gqY2aYAWFx7XWWiasuF2K8Me5WbN8otHKTUKBwjPtNpRs/rbUZm7KxWAaNj7P1a/p52GbVug==}
    engines: {node: '>=0.10.0'}
    dependencies:
      is-extendable: 0.1.1
    dev: false

  /extend@3.0.2:
    resolution: {integrity: sha512-fjquC59cD7CyW6urNXK0FBufkZcoiGG80wTuPujX590cB5Ttln20E2UB4S/WARVqhXffZl2LNgS+gQdPIIim/g==}
    dev: false

  /fast-glob@3.3.2:
    resolution: {integrity: sha512-oX2ruAFQwf/Orj8m737Y5adxDQO0LAB7/S5MnxCdTNDd4p6BsyIVsv9JQsATbTSq8KHRpLwIHbVlUNatxd+1Ow==}
    engines: {node: '>=8.6.0'}
    dependencies:
      '@nodelib/fs.stat': 2.0.5
      '@nodelib/fs.walk': 1.2.8
      glob-parent: 5.1.2
      merge2: 1.4.1
      micromatch: 4.0.5
    dev: false

  /fastq@1.15.0:
    resolution: {integrity: sha512-wBrocU2LCXXa+lWBt8RoIRD89Fi8OdABODa/kEnyeyjS5aZO5/GNvI5sEINADqP/h8M29UHTHUb53sUu5Ihqdw==}
    dependencies:
      reusify: 1.0.4
    dev: false

  /fill-range@7.0.1:
    resolution: {integrity: sha512-qOo9F+dMUmC2Lcb4BbVvnKJxTPjCm+RRpe4gDuGrzkL7mEVl/djYSu2OdQ2Pa302N4oqkSg9ir6jaLWJ2USVpQ==}
    engines: {node: '>=8'}
    dependencies:
      to-regex-range: 5.0.1
    dev: false

  /flexsearch@0.7.31:
    resolution: {integrity: sha512-XGozTsMPYkm+6b5QL3Z9wQcJjNYxp0CYn3U1gO7dwD6PAqU1SVWZxI9CCg3z+ml3YfqdPnrBehaBrnH2AGKbNA==}
    dev: false

  /focus-visible@5.2.0:
    resolution: {integrity: sha512-Rwix9pBtC1Nuy5wysTmKy+UjbDJpIfg8eHjw0rjZ1mX4GNLz1Bmd16uDpI3Gk1i70Fgcs8Csg2lPm8HULFg9DQ==}
    dev: false

  /get-stream@3.0.0:
    resolution: {integrity: sha512-GlhdIUuVakc8SJ6kK0zAFbiGzRFzNnY4jUuEbV9UROo4Y+0Ny4fjvcZFVTeDA4odpFyOQzaw6hXukJSq/f28sQ==}
    engines: {node: '>=4'}
    dev: false

  /git-up@7.0.0:
    resolution: {integrity: sha512-ONdIrbBCFusq1Oy0sC71F5azx8bVkvtZtMJAsv+a6lz5YAmbNnLD6HAB4gptHZVLPR8S2/kVN6Gab7lryq5+lQ==}
    dependencies:
      is-ssh: 1.4.0
      parse-url: 8.1.0
    dev: false

  /git-url-parse@13.1.1:
    resolution: {integrity: sha512-PCFJyeSSdtnbfhSNRw9Wk96dDCNx+sogTe4YNXeXSJxt7xz5hvXekuRn9JX7m+Mf4OscCu8h+mtAl3+h5Fo8lQ==}
    dependencies:
      git-up: 7.0.0
    dev: false

  /github-slugger@2.0.0:
    resolution: {integrity: sha512-IaOQ9puYtjrkq7Y0Ygl9KDZnrf/aiUJYUpVf89y8kyaxbRG7Y1SrX/jaumrv81vc61+kiMempujsM3Yw7w5qcw==}
    dev: false

  /glob-parent@5.1.2:
    resolution: {integrity: sha512-AOIgSQCepiJYwP3ARnGx+5VnTu2HBYdzbGP45eLw1vr3zB3vZLeyed1sC9hnbcOc9/SrMyM5RPQrkGz4aS9Zow==}
    engines: {node: '>= 6'}
    dependencies:
      is-glob: 4.0.3
    dev: false

  /glob-to-regexp@0.4.1:
    resolution: {integrity: sha512-lkX1HJXwyMcprw/5YUZc2s7DrpAiHB21/V+E1rHUrVNokkvB6bqMzT0VfV6/86ZNabt1k14YOIaT7nDvOX3Iiw==}
    dev: false

  /graceful-fs@4.2.11:
    resolution: {integrity: sha512-RbJ5/jmFcNNCcDV5o9eTnBLJ/HszWV0P73bc+Ff4nS/rJj+YaS6IGyiOL0VoBYX+l1Wrl3k63h/KrH+nhJ0XvQ==}
    dev: false

  /gray-matter@4.0.3:
    resolution: {integrity: sha512-5v6yZd4JK3eMI3FqqCouswVqwugaA9r4dNZB1wwcmrD02QkV5H0y7XBQW8QwQqEaZY1pM9aqORSORhJRdNK44Q==}
    engines: {node: '>=6.0'}
    dependencies:
      js-yaml: 3.14.1
      kind-of: 6.0.3
      section-matter: 1.0.0
      strip-bom-string: 1.0.0
    dev: false

  /has-flag@2.0.0:
    resolution: {integrity: sha512-P+1n3MnwjR/Epg9BBo1KT8qbye2g2Ou4sFumihwt6I4tsUX7jnLcX4BTOSKg/B1ZrIYMN9FcEnG4x5a7NB8Eng==}
    engines: {node: '>=0.10.0'}
    dev: false

  /hash-obj@4.0.0:
    resolution: {integrity: sha512-FwO1BUVWkyHasWDW4S8o0ssQXjvyghLV2rfVhnN36b2bbcj45eGiuzdn9XOvOpjV3TKQD7Gm2BWNXdE9V4KKYg==}
    engines: {node: '>=12'}
    dependencies:
      is-obj: 3.0.0
      sort-keys: 5.0.0
      type-fest: 1.4.0
    dev: false

  /hast-util-from-dom@5.0.0:
    resolution: {integrity: sha512-d6235voAp/XR3Hh5uy7aGLbM3S4KamdW0WEgOaU1YoewnuYw4HXb5eRtv9g65m/RFGEfUY1Mw4UqCc5Y8L4Stg==}
    dependencies:
      '@types/hast': 3.0.2
      hastscript: 8.0.0
      web-namespaces: 2.0.1
    dev: false

  /hast-util-from-html-isomorphic@2.0.0:
    resolution: {integrity: sha512-zJfpXq44yff2hmE0XmwEOzdWin5xwH+QIhMLOScpX91e/NSGPsAzNCvLQDIEPyO2TXi+lBmU6hjLIhV8MwP2kw==}
    dependencies:
      '@types/hast': 3.0.2
      hast-util-from-dom: 5.0.0
      hast-util-from-html: 2.0.1
      unist-util-remove-position: 5.0.0
    dev: false

  /hast-util-from-html@2.0.1:
    resolution: {integrity: sha512-RXQBLMl9kjKVNkJTIO6bZyb2n+cUH8LFaSSzo82jiLT6Tfc+Pt7VQCS+/h3YwG4jaNE2TA2sdJisGWR+aJrp0g==}
    dependencies:
      '@types/hast': 3.0.2
      devlop: 1.1.0
      hast-util-from-parse5: 8.0.1
      parse5: 7.1.2
      vfile: 6.0.1
      vfile-message: 4.0.2
    dev: false

  /hast-util-from-parse5@8.0.1:
    resolution: {integrity: sha512-Er/Iixbc7IEa7r/XLtuG52zoqn/b3Xng/w6aZQ0xGVxzhw5xUFxcRqdPzP6yFi/4HBYRaifaI5fQ1RH8n0ZeOQ==}
    dependencies:
      '@types/hast': 3.0.2
      '@types/unist': 3.0.1
      devlop: 1.1.0
      hastscript: 8.0.0
      property-information: 6.4.0
      vfile: 6.0.1
      vfile-location: 5.0.2
      web-namespaces: 2.0.1
    dev: false

  /hast-util-is-element@3.0.0:
    resolution: {integrity: sha512-Val9mnv2IWpLbNPqc/pUem+a7Ipj2aHacCwgNfTiK0vJKl0LF+4Ba4+v1oPHFpf3bLYmreq0/l3Gud9S5OH42g==}
    dependencies:
      '@types/hast': 3.0.2
    dev: false

  /hast-util-parse-selector@4.0.0:
    resolution: {integrity: sha512-wkQCkSYoOGCRKERFWcxMVMOcYE2K1AaNLU8DXS9arxnLOUEWbOXKXiJUNzEpqZ3JOKpnha3jkFrumEjVliDe7A==}
    dependencies:
      '@types/hast': 3.0.2
    dev: false

  /hast-util-raw@9.0.1:
    resolution: {integrity: sha512-5m1gmba658Q+lO5uqL5YNGQWeh1MYWZbZmWrM5lncdcuiXuo5E2HT/CIOp0rLF8ksfSwiCVJ3twlgVRyTGThGA==}
    dependencies:
      '@types/hast': 3.0.2
      '@types/unist': 3.0.1
      '@ungap/structured-clone': 1.2.0
      hast-util-from-parse5: 8.0.1
      hast-util-to-parse5: 8.0.0
      html-void-elements: 3.0.0
      mdast-util-to-hast: 13.0.2
      parse5: 7.1.2
      unist-util-position: 5.0.0
      unist-util-visit: 5.0.0
      vfile: 6.0.1
      web-namespaces: 2.0.1
      zwitch: 2.0.4
    dev: false

  /hast-util-to-estree@2.3.3:
    resolution: {integrity: sha512-ihhPIUPxN0v0w6M5+IiAZZrn0LH2uZomeWwhn7uP7avZC6TE7lIiEh2yBMPr5+zi1aUCXq6VoYRgs2Bw9xmycQ==}
    dependencies:
      '@types/estree': 1.0.5
      '@types/estree-jsx': 1.0.3
      '@types/hast': 2.3.7
      '@types/unist': 2.0.9
      comma-separated-tokens: 2.0.3
      estree-util-attach-comments: 2.1.1
      estree-util-is-identifier-name: 2.1.0
      hast-util-whitespace: 2.0.1
      mdast-util-mdx-expression: 1.3.2
      mdast-util-mdxjs-esm: 1.3.1
      property-information: 6.4.0
      space-separated-tokens: 2.0.2
      style-to-object: 0.4.4
      unist-util-position: 4.0.4
      zwitch: 2.0.4
    transitivePeerDependencies:
      - supports-color
    dev: false

  /hast-util-to-parse5@8.0.0:
    resolution: {integrity: sha512-3KKrV5ZVI8if87DVSi1vDeByYrkGzg4mEfeu4alwgmmIeARiBLKCZS2uw5Gb6nU9x9Yufyj3iudm6i7nl52PFw==}
    dependencies:
      '@types/hast': 3.0.2
      comma-separated-tokens: 2.0.3
      devlop: 1.1.0
      property-information: 6.4.0
      space-separated-tokens: 2.0.2
      web-namespaces: 2.0.1
      zwitch: 2.0.4
    dev: false

  /hast-util-to-text@4.0.0:
    resolution: {integrity: sha512-EWiE1FSArNBPUo1cKWtzqgnuRQwEeQbQtnFJRYV1hb1BWDgrAlBU0ExptvZMM/KSA82cDpm2sFGf3Dmc5Mza3w==}
    dependencies:
      '@types/hast': 3.0.2
      '@types/unist': 3.0.1
      hast-util-is-element: 3.0.0
      unist-util-find-after: 5.0.0
    dev: false

  /hast-util-whitespace@2.0.1:
    resolution: {integrity: sha512-nAxA0v8+vXSBDt3AnRUNjyRIQ0rD+ntpbAp4LnPkumc5M9yUbSMa4XDU9Q6etY4f1Wp4bNgvc1yjiZtsTTrSng==}
    dev: false

  /hastscript@8.0.0:
    resolution: {integrity: sha512-dMOtzCEd3ABUeSIISmrETiKuyydk1w0pa+gE/uormcTpSYuaNJPbX1NU3JLyscSLjwAQM8bWMhhIlnCqnRvDTw==}
    dependencies:
      '@types/hast': 3.0.2
      comma-separated-tokens: 2.0.3
      hast-util-parse-selector: 4.0.0
      property-information: 6.4.0
      space-separated-tokens: 2.0.2
    dev: false

  /heap@0.2.7:
    resolution: {integrity: sha512-2bsegYkkHO+h/9MGbn6KWcE45cHZgPANo5LXF7EvWdT0yT2EguSVO1nDgU5c8+ZOPwp2vMNa7YFsJhVcDR9Sdg==}
    dev: false

  /html-void-elements@3.0.0:
    resolution: {integrity: sha512-bEqo66MRXsUGxWHV5IP0PUiAWwoEjba4VCzg0LjFJBpchPaTfyfCKTG6bc5F8ucKec3q5y6qOdGyYTSBEvhCrg==}
    dev: false

  /iconv-lite@0.6.3:
    resolution: {integrity: sha512-4fCk79wshMdzMp2rH06qWrJE4iolqLhCUH+OiuIgU++RB0+94NlDL81atO7GX55uUKueo0txHNtvEyI6D7WdMw==}
    engines: {node: '>=0.10.0'}
    dependencies:
      safer-buffer: 2.1.2
    dev: false

  /inline-style-parser@0.1.1:
    resolution: {integrity: sha512-7NXolsK4CAS5+xvdj5OMMbI962hU/wvwoxk+LWR9Ek9bVtyuuYScDN6eS0rUm6TxApFpw7CX1o4uJzcd4AyD3Q==}
    dev: false

  /internmap@1.0.1:
    resolution: {integrity: sha512-lDB5YccMydFBtasVtxnZ3MRBHuaoE8GKsppq+EchKL2U4nK/DmEpPHNH8MZe5HkMtpSiTSOZwfN0tzYjO/lJEw==}
    dev: false

  /internmap@2.0.3:
    resolution: {integrity: sha512-5Hh7Y1wQbvY5ooGgPbDaL5iYLAPzMTUrjMulskHLH6wnv/A+1q5rgEaiuqEjB+oxGXIVZs1FF+R/KPN3ZSQYYg==}
    engines: {node: '>=12'}
    dev: false

  /intersection-observer@0.12.2:
    resolution: {integrity: sha512-7m1vEcPCxXYI8HqnL8CKI6siDyD+eIWSwgB3DZA+ZTogxk9I4CDnj4wilt9x/+/QbHI4YG5YZNmC6458/e9Ktg==}
    dev: false

  /is-alphabetical@2.0.1:
    resolution: {integrity: sha512-FWyyY60MeTNyeSRpkM2Iry0G9hpr7/9kD40mD/cGQEuilcZYS4okz8SN2Q6rLCJ8gbCt6fN+rC+6tMGS99LaxQ==}
    dev: false

  /is-alphanumerical@2.0.1:
    resolution: {integrity: sha512-hmbYhX/9MUMF5uh7tOXyK/n0ZvWpad5caBA17GsC6vyuCqaWliRG5K1qS9inmUhEMaOBIW7/whAnSwveW/LtZw==}
    dependencies:
      is-alphabetical: 2.0.1
      is-decimal: 2.0.1
    dev: false

  /is-buffer@2.0.5:
    resolution: {integrity: sha512-i2R6zNFDwgEHJyQUtJEk0XFi1i0dPFn/oqjK3/vPCcDeJvW5NQ83V8QbicfF1SupOaB0h8ntgBC2YiE7dfyctQ==}
    engines: {node: '>=4'}
    dev: false

  /is-decimal@2.0.1:
    resolution: {integrity: sha512-AAB9hiomQs5DXWcRB1rqsxGUstbRroFOPPVAomNk/3XHR5JyEZChOyTWe2oayKnsSsr/kcGqF+z6yuH6HHpN0A==}
    dev: false

  /is-extendable@0.1.1:
    resolution: {integrity: sha512-5BMULNob1vgFX6EjQw5izWDxrecWK9AM72rugNr0TFldMOi0fj6Jk+zeKIt0xGj4cEfQIJth4w3OKWOJ4f+AFw==}
    engines: {node: '>=0.10.0'}
    dev: false

  /is-extglob@2.1.1:
    resolution: {integrity: sha512-SbKbANkN603Vi4jEZv49LeVJMn4yGwsbzZworEoyEiutsN3nJYdbO36zfhGJ6QEDpOZIFkDtnq5JRxmvl3jsoQ==}
    engines: {node: '>=0.10.0'}
    dev: false

  /is-glob@4.0.3:
    resolution: {integrity: sha512-xelSayHH36ZgE7ZWhli7pW34hNbNl8Ojv5KVmkJD4hBdD3th8Tfk9vYasLM+mXWOZhFkgZfxhLSnrwRr4elSSg==}
    engines: {node: '>=0.10.0'}
    dependencies:
      is-extglob: 2.1.1
    dev: false

  /is-hexadecimal@2.0.1:
    resolution: {integrity: sha512-DgZQp241c8oO6cA1SbTEWiXeoxV42vlcJxgH+B3hi1AiqqKruZR3ZGF8In3fj4+/y/7rHvlOZLZtgJ/4ttYGZg==}
    dev: false

  /is-number@7.0.0:
    resolution: {integrity: sha512-41Cifkg6e8TylSpdtTpeLVMqvSBEVzTttHvERD741+pnZ8ANv0004MRL43QKPDlK9cGvNp6NZWZUBlbGXYxxng==}
    engines: {node: '>=0.12.0'}
    dev: false

  /is-obj@3.0.0:
    resolution: {integrity: sha512-IlsXEHOjtKhpN8r/tRFj2nDyTmHvcfNeu/nrRIcXE17ROeatXchkojffa1SpdqW4cr/Fj6QkEf/Gn4zf6KKvEQ==}
    engines: {node: '>=12'}
    dev: false

  /is-plain-obj@3.0.0:
    resolution: {integrity: sha512-gwsOE28k+23GP1B6vFl1oVh/WOzmawBrKwo5Ev6wMKzPkaXaCDIQKzLnvsA42DRlbVTWorkgTKIviAKCWkfUwA==}
    engines: {node: '>=10'}
    dev: false

  /is-plain-obj@4.1.0:
    resolution: {integrity: sha512-+Pgi+vMuUNkJyExiMBt5IlFoMyKnr5zhJ4Uspz58WOhBF5QoIZkFyNHIbBAtHwzVAgk5RtndVNsDRN61/mmDqg==}
    engines: {node: '>=12'}
    dev: false

  /is-reference@3.0.2:
    resolution: {integrity: sha512-v3rht/LgVcsdZa3O2Nqs+NMowLOxeOm7Ay9+/ARQ2F+qEoANRcqrjAZKGN0v8ymUetZGgkp26LTnGT7H0Qo9Pg==}
    dependencies:
      '@types/estree': 1.0.5
    dev: false

  /is-ssh@1.4.0:
    resolution: {integrity: sha512-x7+VxdxOdlV3CYpjvRLBv5Lo9OJerlYanjwFrPR9fuGPjCiNiCzFgAWpiLAohSbsnH4ZAys3SBh+hq5rJosxUQ==}
    dependencies:
      protocols: 2.0.1
    dev: false

  /is-stream@1.1.0:
    resolution: {integrity: sha512-uQPm8kcs47jx38atAcWTVxyltQYoPT68y9aWYdV6yWXSyW8mzSat0TL6CiWdZeCdF3KrAvpVtnHbTv4RN+rqdQ==}
    engines: {node: '>=0.10.0'}
    dev: false

  /isexe@2.0.0:
    resolution: {integrity: sha512-RHxMLp9lnKHGHRng9QFhRCMbYAcVpn69smSGcq3f36xjgVVWThj4qqLbTLlq7Ssj8B+fIQ1EuCEGI2lKsyQeIw==}
    dev: false

  /js-tokens@4.0.0:
    resolution: {integrity: sha512-RdJUflcE3cUzKiMqQgsCu06FPu9UdIJO0beYbPhHN4k6apgJtifcoCtT9bcxOpYBtpD2kCM6Sbzg4CausW/PKQ==}
    dev: false

  /js-yaml@3.14.1:
    resolution: {integrity: sha512-okMH7OXXJ7YrN9Ok3/SXrnu4iX9yOk+25nqX4imS2npuvTYDmo/QEZoqwZkYaIDk3jVvBOTOIEgEhaLOynBS9g==}
    hasBin: true
    dependencies:
      argparse: 1.0.10
      esprima: 4.0.1
    dev: false

  /js-yaml@4.1.0:
    resolution: {integrity: sha512-wpxZs9NoxZaJESJGIZTyDEaYpl0FKSA+FB9aJiyemKhMwkxQg63h4T1KJgUGHpTqPDNRcmmYLugrRjJlBtWvRA==}
    hasBin: true
    dependencies:
      argparse: 2.0.1
    dev: false

  /jsonc-parser@3.2.0:
    resolution: {integrity: sha512-gfFQZrcTc8CnKXp6Y4/CBT3fTc0OVuDofpre4aEeEpSBPV5X5v4+Vmx+8snU7RLPrNHPKSgLxGo9YuQzz20o+w==}
    dev: false

  /katex@0.16.9:
    resolution: {integrity: sha512-fsSYjWS0EEOwvy81j3vRA8TEAhQhKiqO+FQaKWp0m39qwOzHVBgAUBIXWj1pB+O2W3fIpNa6Y9KSKCVbfPhyAQ==}
    hasBin: true
    dependencies:
      commander: 8.3.0
    dev: false

  /khroma@2.1.0:
    resolution: {integrity: sha512-Ls993zuzfayK269Svk9hzpeGUKob/sIgZzyHYdjQoAdQetRKpOLj+k/QQQ/6Qi0Yz65mlROrfd+Ev+1+7dz9Kw==}
    dev: false

  /kind-of@6.0.3:
    resolution: {integrity: sha512-dcS1ul+9tmeD95T+x28/ehLgd9mENa3LsvDTtzm3vyBEO7RPptvAD+t44WVXaUjTBRcrpFeFlC8WCruUR456hw==}
    engines: {node: '>=0.10.0'}
    dev: false

  /kleur@4.1.5:
    resolution: {integrity: sha512-o+NO+8WrRiQEE4/7nwRJhN1HWpVmJm511pBHUxPLtp0BUISzlBplORYSmTclCnJvQq2tKu/sgl3xVpkc7ZWuQQ==}
    engines: {node: '>=6'}
    dev: false

  /layout-base@1.0.2:
    resolution: {integrity: sha512-8h2oVEZNktL4BH2JCOI90iD1yXwL6iNW7KcCKT2QZgQJR2vbqDsldCTPRU9NifTCqHZci57XvQQ15YTu+sTYPg==}
    dev: false

  /layout-base@2.0.1:
    resolution: {integrity: sha512-dp3s92+uNI1hWIpPGH3jK2kxE2lMjdXdr+DH8ynZHpd6PUlH6x6cbuXnoMmiNumznqaNO31xu9e79F0uuZ0JFg==}
    dev: false

  /lodash-es@4.17.21:
    resolution: {integrity: sha512-mKnC+QJ9pWVzv+C4/U3rRsHapFfHvQFoFB92e52xeyGMcX6/OlIl78je1u8vePzYZSkkogMPJ2yjxxsb89cxyw==}
    dev: false

  /lodash.get@4.4.2:
    resolution: {integrity: sha512-z+Uw/vLuy6gQe8cfaFWD7p0wVv8fJl3mbzXh33RS+0oW2wvUqiRXiQ69gLWSLpgB5/6sU+r6BlQR0MBILadqTQ==}
    dev: false

  /lodash@4.17.21:
    resolution: {integrity: sha512-v2kDEe57lecTulaDIuNTPy3Ry4gLGJ6Z1O3vE1krgXZNrsQ+LFTGHVxVjcXPs17LhbZVGedAJv8XZ1tvj5FvSg==}
    dev: false

  /longest-streak@3.1.0:
    resolution: {integrity: sha512-9Ri+o0JYgehTaVBBDoMqIl8GXtbWg711O3srftcHhZ0dqnETqLaoIK0x17fUw9rFSlK/0NlsKe0Ahhyl5pXE2g==}
    dev: false

  /loose-envify@1.4.0:
    resolution: {integrity: sha512-lyuxPGr/Wfhrlem2CL/UcnUc1zcqKAImBDzukY7Y5F/yQiNdko6+fRLevlw1HgMySw7f611UIY408EtxRSoK3Q==}
    hasBin: true
    dependencies:
      js-tokens: 4.0.0
    dev: false

  /lru-cache@4.1.5:
    resolution: {integrity: sha512-sWZlbEP2OsHNkXrMl5GYk/jKk70MBng6UU4YI/qGDYbgf6YbP4EvmqISbXCoJiRKs+1bSpFHVgQxvJ17F2li5g==}
    dependencies:
      pseudomap: 1.0.2
      yallist: 2.1.2
    dev: false

  /markdown-extensions@1.1.1:
    resolution: {integrity: sha512-WWC0ZuMzCyDHYCasEGs4IPvLyTGftYwh6wIEOULOF0HXcqZlhwRzrK0w2VUlxWA98xnvb/jszw4ZSkJ6ADpM6Q==}
    engines: {node: '>=0.10.0'}
    dev: false

  /markdown-table@3.0.3:
    resolution: {integrity: sha512-Z1NL3Tb1M9wH4XESsCDEksWoKTdlUafKc4pt0GRwjUyXaCFZ+dc3g2erqB6zm3szA2IUSi7VnPI+o/9jnxh9hw==}
    dev: false

  /match-sorter@6.3.1:
    resolution: {integrity: sha512-mxybbo3pPNuA+ZuCUhm5bwNkXrJTbsk5VWbR5wiwz/GC6LIiegBGn2w3O08UG/jdbYLinw51fSQ5xNU1U3MgBw==}
    dependencies:
      '@babel/runtime': 7.23.2
      remove-accents: 0.4.2
    dev: false

  /mdast-util-definitions@5.1.2:
    resolution: {integrity: sha512-8SVPMuHqlPME/z3gqVwWY4zVXn8lqKv/pAhC57FuJ40ImXyBpmO5ukh98zB2v7Blql2FiHjHv9LVztSIqjY+MA==}
    dependencies:
      '@types/mdast': 3.0.14
      '@types/unist': 2.0.9
      unist-util-visit: 4.1.2
    dev: false

  /mdast-util-find-and-replace@2.2.2:
    resolution: {integrity: sha512-MTtdFRz/eMDHXzeK6W3dO7mXUlF82Gom4y0oOgvHhh/HXZAGvIQDUvQ0SuUx+j2tv44b8xTHOm8K/9OoRFnXKw==}
    dependencies:
      '@types/mdast': 3.0.14
      escape-string-regexp: 5.0.0
      unist-util-is: 5.2.1
      unist-util-visit-parents: 5.1.3
    dev: false

  /mdast-util-from-markdown@1.3.1:
    resolution: {integrity: sha512-4xTO/M8c82qBcnQc1tgpNtubGUW/Y1tBQ1B0i5CtSoelOLKFYlElIr3bvgREYYO5iRqbMY1YuqZng0GVOI8Qww==}
    dependencies:
      '@types/mdast': 3.0.14
      '@types/unist': 2.0.9
      decode-named-character-reference: 1.0.2
      mdast-util-to-string: 3.2.0
      micromark: 3.2.0
      micromark-util-decode-numeric-character-reference: 1.1.0
      micromark-util-decode-string: 1.1.0
      micromark-util-normalize-identifier: 1.1.0
      micromark-util-symbol: 1.1.0
      micromark-util-types: 1.1.0
      unist-util-stringify-position: 3.0.3
      uvu: 0.5.6
    transitivePeerDependencies:
      - supports-color
    dev: false

  /mdast-util-gfm-autolink-literal@1.0.3:
    resolution: {integrity: sha512-My8KJ57FYEy2W2LyNom4n3E7hKTuQk/0SES0u16tjA9Z3oFkF4RrC/hPAPgjlSpezsOvI8ObcXcElo92wn5IGA==}
    dependencies:
      '@types/mdast': 3.0.14
      ccount: 2.0.1
      mdast-util-find-and-replace: 2.2.2
      micromark-util-character: 1.2.0
    dev: false

  /mdast-util-gfm-footnote@1.0.2:
    resolution: {integrity: sha512-56D19KOGbE00uKVj3sgIykpwKL179QsVFwx/DCW0u/0+URsryacI4MAdNJl0dh+u2PSsD9FtxPFbHCzJ78qJFQ==}
    dependencies:
      '@types/mdast': 3.0.14
      mdast-util-to-markdown: 1.5.0
      micromark-util-normalize-identifier: 1.1.0
    dev: false

  /mdast-util-gfm-strikethrough@1.0.3:
    resolution: {integrity: sha512-DAPhYzTYrRcXdMjUtUjKvW9z/FNAMTdU0ORyMcbmkwYNbKocDpdk+PX1L1dQgOID/+vVs1uBQ7ElrBQfZ0cuiQ==}
    dependencies:
      '@types/mdast': 3.0.14
      mdast-util-to-markdown: 1.5.0
    dev: false

  /mdast-util-gfm-table@1.0.7:
    resolution: {integrity: sha512-jjcpmNnQvrmN5Vx7y7lEc2iIOEytYv7rTvu+MeyAsSHTASGCCRA79Igg2uKssgOs1i1po8s3plW0sTu1wkkLGg==}
    dependencies:
      '@types/mdast': 3.0.14
      markdown-table: 3.0.3
      mdast-util-from-markdown: 1.3.1
      mdast-util-to-markdown: 1.5.0
    transitivePeerDependencies:
      - supports-color
    dev: false

  /mdast-util-gfm-task-list-item@1.0.2:
    resolution: {integrity: sha512-PFTA1gzfp1B1UaiJVyhJZA1rm0+Tzn690frc/L8vNX1Jop4STZgOE6bxUhnzdVSB+vm2GU1tIsuQcA9bxTQpMQ==}
    dependencies:
      '@types/mdast': 3.0.14
      mdast-util-to-markdown: 1.5.0
    dev: false

  /mdast-util-gfm@2.0.2:
    resolution: {integrity: sha512-qvZ608nBppZ4icQlhQQIAdc6S3Ffj9RGmzwUKUWuEICFnd1LVkN3EktF7ZHAgfcEdvZB5owU9tQgt99e2TlLjg==}
    dependencies:
      mdast-util-from-markdown: 1.3.1
      mdast-util-gfm-autolink-literal: 1.0.3
      mdast-util-gfm-footnote: 1.0.2
      mdast-util-gfm-strikethrough: 1.0.3
      mdast-util-gfm-table: 1.0.7
      mdast-util-gfm-task-list-item: 1.0.2
      mdast-util-to-markdown: 1.5.0
    transitivePeerDependencies:
      - supports-color
    dev: false

  /mdast-util-math@2.0.2:
    resolution: {integrity: sha512-8gmkKVp9v6+Tgjtq6SYx9kGPpTf6FVYRa53/DLh479aldR9AyP48qeVOgNZ5X7QUK7nOy4yw7vg6mbiGcs9jWQ==}
    dependencies:
      '@types/mdast': 3.0.14
      longest-streak: 3.1.0
      mdast-util-to-markdown: 1.5.0
    dev: false

  /mdast-util-mdx-expression@1.3.2:
    resolution: {integrity: sha512-xIPmR5ReJDu/DHH1OoIT1HkuybIfRGYRywC+gJtI7qHjCJp/M9jrmBEJW22O8lskDWm562BX2W8TiAwRTb0rKA==}
    dependencies:
      '@types/estree-jsx': 1.0.3
      '@types/hast': 2.3.7
      '@types/mdast': 3.0.14
      mdast-util-from-markdown: 1.3.1
      mdast-util-to-markdown: 1.5.0
    transitivePeerDependencies:
      - supports-color
    dev: false

  /mdast-util-mdx-jsx@2.1.4:
    resolution: {integrity: sha512-DtMn9CmVhVzZx3f+optVDF8yFgQVt7FghCRNdlIaS3X5Bnym3hZwPbg/XW86vdpKjlc1PVj26SpnLGeJBXD3JA==}
    dependencies:
      '@types/estree-jsx': 1.0.3
      '@types/hast': 2.3.7
      '@types/mdast': 3.0.14
      '@types/unist': 2.0.9
      ccount: 2.0.1
      mdast-util-from-markdown: 1.3.1
      mdast-util-to-markdown: 1.5.0
      parse-entities: 4.0.1
      stringify-entities: 4.0.3
      unist-util-remove-position: 4.0.2
      unist-util-stringify-position: 3.0.3
      vfile-message: 3.1.4
    transitivePeerDependencies:
      - supports-color
    dev: false

  /mdast-util-mdx@2.0.1:
    resolution: {integrity: sha512-38w5y+r8nyKlGvNjSEqWrhG0w5PmnRA+wnBvm+ulYCct7nsGYhFVb0lljS9bQav4psDAS1eGkP2LMVcZBi/aqw==}
    dependencies:
      mdast-util-from-markdown: 1.3.1
      mdast-util-mdx-expression: 1.3.2
      mdast-util-mdx-jsx: 2.1.4
      mdast-util-mdxjs-esm: 1.3.1
      mdast-util-to-markdown: 1.5.0
    transitivePeerDependencies:
      - supports-color
    dev: false

  /mdast-util-mdxjs-esm@1.3.1:
    resolution: {integrity: sha512-SXqglS0HrEvSdUEfoXFtcg7DRl7S2cwOXc7jkuusG472Mmjag34DUDeOJUZtl+BVnyeO1frIgVpHlNRWc2gk/w==}
    dependencies:
      '@types/estree-jsx': 1.0.3
      '@types/hast': 2.3.7
      '@types/mdast': 3.0.14
      mdast-util-from-markdown: 1.3.1
      mdast-util-to-markdown: 1.5.0
    transitivePeerDependencies:
      - supports-color
    dev: false

  /mdast-util-phrasing@3.0.1:
    resolution: {integrity: sha512-WmI1gTXUBJo4/ZmSk79Wcb2HcjPJBzM1nlI/OUWA8yk2X9ik3ffNbBGsU+09BFmXaL1IBb9fiuvq6/KMiNycSg==}
    dependencies:
      '@types/mdast': 3.0.14
      unist-util-is: 5.2.1
    dev: false

  /mdast-util-to-hast@12.3.0:
    resolution: {integrity: sha512-pits93r8PhnIoU4Vy9bjW39M2jJ6/tdHyja9rrot9uujkN7UTU9SDnE6WNJz/IGyQk3XHX6yNNtrBH6cQzm8Hw==}
    dependencies:
      '@types/hast': 2.3.7
      '@types/mdast': 3.0.14
      mdast-util-definitions: 5.1.2
      micromark-util-sanitize-uri: 1.2.0
      trim-lines: 3.0.1
      unist-util-generated: 2.0.1
      unist-util-position: 4.0.4
      unist-util-visit: 4.1.2
    dev: false

  /mdast-util-to-hast@13.0.2:
    resolution: {integrity: sha512-U5I+500EOOw9e3ZrclN3Is3fRpw8c19SMyNZlZ2IS+7vLsNzb2Om11VpIVOR+/0137GhZsFEF6YiKD5+0Hr2Og==}
    dependencies:
      '@types/hast': 3.0.2
      '@types/mdast': 4.0.2
      '@ungap/structured-clone': 1.2.0
      devlop: 1.1.0
      micromark-util-sanitize-uri: 2.0.0
      trim-lines: 3.0.1
      unist-util-position: 5.0.0
      unist-util-visit: 5.0.0
    dev: false

  /mdast-util-to-markdown@1.5.0:
    resolution: {integrity: sha512-bbv7TPv/WC49thZPg3jXuqzuvI45IL2EVAr/KxF0BSdHsU0ceFHOmwQn6evxAh1GaoK/6GQ1wp4R4oW2+LFL/A==}
    dependencies:
      '@types/mdast': 3.0.14
      '@types/unist': 2.0.9
      longest-streak: 3.1.0
      mdast-util-phrasing: 3.0.1
      mdast-util-to-string: 3.2.0
      micromark-util-decode-string: 1.1.0
      unist-util-visit: 4.1.2
      zwitch: 2.0.4
    dev: false

  /mdast-util-to-string@3.2.0:
    resolution: {integrity: sha512-V4Zn/ncyN1QNSqSBxTrMOLpjr+IKdHl2v3KVLoWmDPscP4r9GcCi71gjgvUV1SFSKh92AjAG4peFuBl2/YgCJg==}
    dependencies:
      '@types/mdast': 3.0.14
    dev: false

  /merge2@1.4.1:
    resolution: {integrity: sha512-8q7VEgMJW4J8tcfVPy8g09NcQwZdbwFEqhe/WZkoIzjn/3TGDwtOCYtXGxA3O8tPzpczCCDgv+P2P5y00ZJOOg==}
    engines: {node: '>= 8'}
    dev: false

  /mermaid@10.6.1:
    resolution: {integrity: sha512-Hky0/RpOw/1il9X8AvzOEChfJtVvmXm+y7JML5C//ePYMy0/9jCEmW1E1g86x9oDfW9+iVEdTV/i+M6KWRNs4A==}
    dependencies:
      '@braintree/sanitize-url': 6.0.4
      '@types/d3-scale': 4.0.7
      '@types/d3-scale-chromatic': 3.0.1
      cytoscape: 3.27.0
      cytoscape-cose-bilkent: 4.1.0(cytoscape@3.27.0)
      cytoscape-fcose: 2.2.0(cytoscape@3.27.0)
      d3: 7.8.5
      d3-sankey: 0.12.3
      dagre-d3-es: 7.0.10
      dayjs: 1.11.10
      dompurify: 3.0.6
      elkjs: 0.8.2
      khroma: 2.1.0
      lodash-es: 4.17.21
      mdast-util-from-markdown: 1.3.1
      non-layered-tidy-tree-layout: 2.0.2
      stylis: 4.3.0
      ts-dedent: 2.2.0
      uuid: 9.0.1
      web-worker: 1.2.0
    transitivePeerDependencies:
      - supports-color
    dev: false

  /micromark-core-commonmark@1.1.0:
    resolution: {integrity: sha512-BgHO1aRbolh2hcrzL2d1La37V0Aoz73ymF8rAcKnohLy93titmv62E0gP8Hrx9PKcKrqCZ1BbLGbP3bEhoXYlw==}
    dependencies:
      decode-named-character-reference: 1.0.2
      micromark-factory-destination: 1.1.0
      micromark-factory-label: 1.1.0
      micromark-factory-space: 1.1.0
      micromark-factory-title: 1.1.0
      micromark-factory-whitespace: 1.1.0
      micromark-util-character: 1.2.0
      micromark-util-chunked: 1.1.0
      micromark-util-classify-character: 1.1.0
      micromark-util-html-tag-name: 1.2.0
      micromark-util-normalize-identifier: 1.1.0
      micromark-util-resolve-all: 1.1.0
      micromark-util-subtokenize: 1.1.0
      micromark-util-symbol: 1.1.0
      micromark-util-types: 1.1.0
      uvu: 0.5.6
    dev: false

  /micromark-extension-gfm-autolink-literal@1.0.5:
    resolution: {integrity: sha512-z3wJSLrDf8kRDOh2qBtoTRD53vJ+CWIyo7uyZuxf/JAbNJjiHsOpG1y5wxk8drtv3ETAHutCu6N3thkOOgueWg==}
    dependencies:
      micromark-util-character: 1.2.0
      micromark-util-sanitize-uri: 1.2.0
      micromark-util-symbol: 1.1.0
      micromark-util-types: 1.1.0
    dev: false

  /micromark-extension-gfm-footnote@1.1.2:
    resolution: {integrity: sha512-Yxn7z7SxgyGWRNa4wzf8AhYYWNrwl5q1Z8ii+CSTTIqVkmGZF1CElX2JI8g5yGoM3GAman9/PVCUFUSJ0kB/8Q==}
    dependencies:
      micromark-core-commonmark: 1.1.0
      micromark-factory-space: 1.1.0
      micromark-util-character: 1.2.0
      micromark-util-normalize-identifier: 1.1.0
      micromark-util-sanitize-uri: 1.2.0
      micromark-util-symbol: 1.1.0
      micromark-util-types: 1.1.0
      uvu: 0.5.6
    dev: false

  /micromark-extension-gfm-strikethrough@1.0.7:
    resolution: {integrity: sha512-sX0FawVE1o3abGk3vRjOH50L5TTLr3b5XMqnP9YDRb34M0v5OoZhG+OHFz1OffZ9dlwgpTBKaT4XW/AsUVnSDw==}
    dependencies:
      micromark-util-chunked: 1.1.0
      micromark-util-classify-character: 1.1.0
      micromark-util-resolve-all: 1.1.0
      micromark-util-symbol: 1.1.0
      micromark-util-types: 1.1.0
      uvu: 0.5.6
    dev: false

  /micromark-extension-gfm-table@1.0.7:
    resolution: {integrity: sha512-3ZORTHtcSnMQEKtAOsBQ9/oHp9096pI/UvdPtN7ehKvrmZZ2+bbWhi0ln+I9drmwXMt5boocn6OlwQzNXeVeqw==}
    dependencies:
      micromark-factory-space: 1.1.0
      micromark-util-character: 1.2.0
      micromark-util-symbol: 1.1.0
      micromark-util-types: 1.1.0
      uvu: 0.5.6
    dev: false

  /micromark-extension-gfm-tagfilter@1.0.2:
    resolution: {integrity: sha512-5XWB9GbAUSHTn8VPU8/1DBXMuKYT5uOgEjJb8gN3mW0PNW5OPHpSdojoqf+iq1xo7vWzw/P8bAHY0n6ijpXF7g==}
    dependencies:
      micromark-util-types: 1.1.0
    dev: false

  /micromark-extension-gfm-task-list-item@1.0.5:
    resolution: {integrity: sha512-RMFXl2uQ0pNQy6Lun2YBYT9g9INXtWJULgbt01D/x8/6yJ2qpKyzdZD3pi6UIkzF++Da49xAelVKUeUMqd5eIQ==}
    dependencies:
      micromark-factory-space: 1.1.0
      micromark-util-character: 1.2.0
      micromark-util-symbol: 1.1.0
      micromark-util-types: 1.1.0
      uvu: 0.5.6
    dev: false

  /micromark-extension-gfm@2.0.3:
    resolution: {integrity: sha512-vb9OoHqrhCmbRidQv/2+Bc6pkP0FrtlhurxZofvOEy5o8RtuuvTq+RQ1Vw5ZDNrVraQZu3HixESqbG+0iKk/MQ==}
    dependencies:
      micromark-extension-gfm-autolink-literal: 1.0.5
      micromark-extension-gfm-footnote: 1.1.2
      micromark-extension-gfm-strikethrough: 1.0.7
      micromark-extension-gfm-table: 1.0.7
      micromark-extension-gfm-tagfilter: 1.0.2
      micromark-extension-gfm-task-list-item: 1.0.5
      micromark-util-combine-extensions: 1.1.0
      micromark-util-types: 1.1.0
    dev: false

  /micromark-extension-math@2.1.2:
    resolution: {integrity: sha512-es0CcOV89VNS9wFmyn+wyFTKweXGW4CEvdaAca6SWRWPyYCbBisnjaHLjWO4Nszuiud84jCpkHsqAJoa768Pvg==}
    dependencies:
      '@types/katex': 0.16.5
      katex: 0.16.9
      micromark-factory-space: 1.1.0
      micromark-util-character: 1.2.0
      micromark-util-symbol: 1.1.0
      micromark-util-types: 1.1.0
      uvu: 0.5.6
    dev: false

  /micromark-extension-mdx-expression@1.0.8:
    resolution: {integrity: sha512-zZpeQtc5wfWKdzDsHRBY003H2Smg+PUi2REhqgIhdzAa5xonhP03FcXxqFSerFiNUr5AWmHpaNPQTBVOS4lrXw==}
    dependencies:
      '@types/estree': 1.0.5
      micromark-factory-mdx-expression: 1.0.9
      micromark-factory-space: 1.1.0
      micromark-util-character: 1.2.0
      micromark-util-events-to-acorn: 1.2.3
      micromark-util-symbol: 1.1.0
      micromark-util-types: 1.1.0
      uvu: 0.5.6
    dev: false

  /micromark-extension-mdx-jsx@1.0.5:
    resolution: {integrity: sha512-gPH+9ZdmDflbu19Xkb8+gheqEDqkSpdCEubQyxuz/Hn8DOXiXvrXeikOoBA71+e8Pfi0/UYmU3wW3H58kr7akA==}
    dependencies:
      '@types/acorn': 4.0.6
      '@types/estree': 1.0.5
      estree-util-is-identifier-name: 2.1.0
      micromark-factory-mdx-expression: 1.0.9
      micromark-factory-space: 1.1.0
      micromark-util-character: 1.2.0
      micromark-util-symbol: 1.1.0
      micromark-util-types: 1.1.0
      uvu: 0.5.6
      vfile-message: 3.1.4
    dev: false

  /micromark-extension-mdx-md@1.0.1:
    resolution: {integrity: sha512-7MSuj2S7xjOQXAjjkbjBsHkMtb+mDGVW6uI2dBL9snOBCbZmoNgDAeZ0nSn9j3T42UE/g2xVNMn18PJxZvkBEA==}
    dependencies:
      micromark-util-types: 1.1.0
    dev: false

  /micromark-extension-mdxjs-esm@1.0.5:
    resolution: {integrity: sha512-xNRBw4aoURcyz/S69B19WnZAkWJMxHMT5hE36GtDAyhoyn/8TuAeqjFJQlwk+MKQsUD7b3l7kFX+vlfVWgcX1w==}
    dependencies:
      '@types/estree': 1.0.5
      micromark-core-commonmark: 1.1.0
      micromark-util-character: 1.2.0
      micromark-util-events-to-acorn: 1.2.3
      micromark-util-symbol: 1.1.0
      micromark-util-types: 1.1.0
      unist-util-position-from-estree: 1.1.2
      uvu: 0.5.6
      vfile-message: 3.1.4
    dev: false

  /micromark-extension-mdxjs@1.0.1:
    resolution: {integrity: sha512-7YA7hF6i5eKOfFUzZ+0z6avRG52GpWR8DL+kN47y3f2KhxbBZMhmxe7auOeaTBrW2DenbbZTf1ea9tA2hDpC2Q==}
    dependencies:
      acorn: 8.11.2
      acorn-jsx: 5.3.2(acorn@8.11.2)
      micromark-extension-mdx-expression: 1.0.8
      micromark-extension-mdx-jsx: 1.0.5
      micromark-extension-mdx-md: 1.0.1
      micromark-extension-mdxjs-esm: 1.0.5
      micromark-util-combine-extensions: 1.1.0
      micromark-util-types: 1.1.0
    dev: false

  /micromark-factory-destination@1.1.0:
    resolution: {integrity: sha512-XaNDROBgx9SgSChd69pjiGKbV+nfHGDPVYFs5dOoDd7ZnMAE+Cuu91BCpsY8RT2NP9vo/B8pds2VQNCLiu0zhg==}
    dependencies:
      micromark-util-character: 1.2.0
      micromark-util-symbol: 1.1.0
      micromark-util-types: 1.1.0
    dev: false

  /micromark-factory-label@1.1.0:
    resolution: {integrity: sha512-OLtyez4vZo/1NjxGhcpDSbHQ+m0IIGnT8BoPamh+7jVlzLJBH98zzuCoUeMxvM6WsNeh8wx8cKvqLiPHEACn0w==}
    dependencies:
      micromark-util-character: 1.2.0
      micromark-util-symbol: 1.1.0
      micromark-util-types: 1.1.0
      uvu: 0.5.6
    dev: false

  /micromark-factory-mdx-expression@1.0.9:
    resolution: {integrity: sha512-jGIWzSmNfdnkJq05c7b0+Wv0Kfz3NJ3N4cBjnbO4zjXIlxJr+f8lk+5ZmwFvqdAbUy2q6B5rCY//g0QAAaXDWA==}
    dependencies:
      '@types/estree': 1.0.5
      micromark-util-character: 1.2.0
      micromark-util-events-to-acorn: 1.2.3
      micromark-util-symbol: 1.1.0
      micromark-util-types: 1.1.0
      unist-util-position-from-estree: 1.1.2
      uvu: 0.5.6
      vfile-message: 3.1.4
    dev: false

  /micromark-factory-space@1.1.0:
    resolution: {integrity: sha512-cRzEj7c0OL4Mw2v6nwzttyOZe8XY/Z8G0rzmWQZTBi/jjwyw/U4uqKtUORXQrR5bAZZnbTI/feRV/R7hc4jQYQ==}
    dependencies:
      micromark-util-character: 1.2.0
      micromark-util-types: 1.1.0
    dev: false

  /micromark-factory-title@1.1.0:
    resolution: {integrity: sha512-J7n9R3vMmgjDOCY8NPw55jiyaQnH5kBdV2/UXCtZIpnHH3P6nHUKaH7XXEYuWwx/xUJcawa8plLBEjMPU24HzQ==}
    dependencies:
      micromark-factory-space: 1.1.0
      micromark-util-character: 1.2.0
      micromark-util-symbol: 1.1.0
      micromark-util-types: 1.1.0
    dev: false

  /micromark-factory-whitespace@1.1.0:
    resolution: {integrity: sha512-v2WlmiymVSp5oMg+1Q0N1Lxmt6pMhIHD457whWM7/GUlEks1hI9xj5w3zbc4uuMKXGisksZk8DzP2UyGbGqNsQ==}
    dependencies:
      micromark-factory-space: 1.1.0
      micromark-util-character: 1.2.0
      micromark-util-symbol: 1.1.0
      micromark-util-types: 1.1.0
    dev: false

  /micromark-util-character@1.2.0:
    resolution: {integrity: sha512-lXraTwcX3yH/vMDaFWCQJP1uIszLVebzUa3ZHdrgxr7KEU/9mL4mVgCpGbyhvNLNlauROiNUq7WN5u7ndbY6xg==}
    dependencies:
      micromark-util-symbol: 1.1.0
      micromark-util-types: 1.1.0
    dev: false

  /micromark-util-character@2.0.1:
    resolution: {integrity: sha512-3wgnrmEAJ4T+mGXAUfMvMAbxU9RDG43XmGce4j6CwPtVxB3vfwXSZ6KhFwDzZ3mZHhmPimMAXg71veiBGzeAZw==}
    dependencies:
      micromark-util-symbol: 2.0.0
      micromark-util-types: 2.0.0
    dev: false

  /micromark-util-chunked@1.1.0:
    resolution: {integrity: sha512-Ye01HXpkZPNcV6FiyoW2fGZDUw4Yc7vT0E9Sad83+bEDiCJ1uXu0S3mr8WLpsz3HaG3x2q0HM6CTuPdcZcluFQ==}
    dependencies:
      micromark-util-symbol: 1.1.0
    dev: false

  /micromark-util-classify-character@1.1.0:
    resolution: {integrity: sha512-SL0wLxtKSnklKSUplok1WQFoGhUdWYKggKUiqhX+Swala+BtptGCu5iPRc+xvzJ4PXE/hwM3FNXsfEVgoZsWbw==}
    dependencies:
      micromark-util-character: 1.2.0
      micromark-util-symbol: 1.1.0
      micromark-util-types: 1.1.0
    dev: false

  /micromark-util-combine-extensions@1.1.0:
    resolution: {integrity: sha512-Q20sp4mfNf9yEqDL50WwuWZHUrCO4fEyeDCnMGmG5Pr0Cz15Uo7KBs6jq+dq0EgX4DPwwrh9m0X+zPV1ypFvUA==}
    dependencies:
      micromark-util-chunked: 1.1.0
      micromark-util-types: 1.1.0
    dev: false

  /micromark-util-decode-numeric-character-reference@1.1.0:
    resolution: {integrity: sha512-m9V0ExGv0jB1OT21mrWcuf4QhP46pH1KkfWy9ZEezqHKAxkj4mPCy3nIH1rkbdMlChLHX531eOrymlwyZIf2iw==}
    dependencies:
      micromark-util-symbol: 1.1.0
    dev: false

  /micromark-util-decode-string@1.1.0:
    resolution: {integrity: sha512-YphLGCK8gM1tG1bd54azwyrQRjCFcmgj2S2GoJDNnh4vYtnL38JS8M4gpxzOPNyHdNEpheyWXCTnnTDY3N+NVQ==}
    dependencies:
      decode-named-character-reference: 1.0.2
      micromark-util-character: 1.2.0
      micromark-util-decode-numeric-character-reference: 1.1.0
      micromark-util-symbol: 1.1.0
    dev: false

  /micromark-util-encode@1.1.0:
    resolution: {integrity: sha512-EuEzTWSTAj9PA5GOAs992GzNh2dGQO52UvAbtSOMvXTxv3Criqb6IOzJUBCmEqrrXSblJIJBbFFv6zPxpreiJw==}
    dev: false

  /micromark-util-encode@2.0.0:
    resolution: {integrity: sha512-pS+ROfCXAGLWCOc8egcBvT0kf27GoWMqtdarNfDcjb6YLuV5cM3ioG45Ys2qOVqeqSbjaKg72vU+Wby3eddPsA==}
    dev: false

  /micromark-util-events-to-acorn@1.2.3:
    resolution: {integrity: sha512-ij4X7Wuc4fED6UoLWkmo0xJQhsktfNh1J0m8g4PbIMPlx+ek/4YdW5mvbye8z/aZvAPUoxgXHrwVlXAPKMRp1w==}
    dependencies:
      '@types/acorn': 4.0.6
      '@types/estree': 1.0.5
      '@types/unist': 2.0.9
      estree-util-visit: 1.2.1
      micromark-util-symbol: 1.1.0
      micromark-util-types: 1.1.0
      uvu: 0.5.6
      vfile-message: 3.1.4
    dev: false

  /micromark-util-html-tag-name@1.2.0:
    resolution: {integrity: sha512-VTQzcuQgFUD7yYztuQFKXT49KghjtETQ+Wv/zUjGSGBioZnkA4P1XXZPT1FHeJA6RwRXSF47yvJ1tsJdoxwO+Q==}
    dev: false

  /micromark-util-normalize-identifier@1.1.0:
    resolution: {integrity: sha512-N+w5vhqrBihhjdpM8+5Xsxy71QWqGn7HYNUvch71iV2PM7+E3uWGox1Qp90loa1ephtCxG2ftRV/Conitc6P2Q==}
    dependencies:
      micromark-util-symbol: 1.1.0
    dev: false

  /micromark-util-resolve-all@1.1.0:
    resolution: {integrity: sha512-b/G6BTMSg+bX+xVCshPTPyAu2tmA0E4X98NSR7eIbeC6ycCqCeE7wjfDIgzEbkzdEVJXRtOG4FbEm/uGbCRouA==}
    dependencies:
      micromark-util-types: 1.1.0
    dev: false

  /micromark-util-sanitize-uri@1.2.0:
    resolution: {integrity: sha512-QO4GXv0XZfWey4pYFndLUKEAktKkG5kZTdUNaTAkzbuJxn2tNBOr+QtxR2XpWaMhbImT2dPzyLrPXLlPhph34A==}
    dependencies:
      micromark-util-character: 1.2.0
      micromark-util-encode: 1.1.0
      micromark-util-symbol: 1.1.0
    dev: false

  /micromark-util-sanitize-uri@2.0.0:
    resolution: {integrity: sha512-WhYv5UEcZrbAtlsnPuChHUAsu/iBPOVaEVsntLBIdpibO0ddy8OzavZz3iL2xVvBZOpolujSliP65Kq0/7KIYw==}
    dependencies:
      micromark-util-character: 2.0.1
      micromark-util-encode: 2.0.0
      micromark-util-symbol: 2.0.0
    dev: false

  /micromark-util-subtokenize@1.1.0:
    resolution: {integrity: sha512-kUQHyzRoxvZO2PuLzMt2P/dwVsTiivCK8icYTeR+3WgbuPqfHgPPy7nFKbeqRivBvn/3N3GBiNC+JRTMSxEC7A==}
    dependencies:
      micromark-util-chunked: 1.1.0
      micromark-util-symbol: 1.1.0
      micromark-util-types: 1.1.0
      uvu: 0.5.6
    dev: false

  /micromark-util-symbol@1.1.0:
    resolution: {integrity: sha512-uEjpEYY6KMs1g7QfJ2eX1SQEV+ZT4rUD3UcF6l57acZvLNK7PBZL+ty82Z1qhK1/yXIY4bdx04FKMgR0g4IAag==}
    dev: false

  /micromark-util-symbol@2.0.0:
    resolution: {integrity: sha512-8JZt9ElZ5kyTnO94muPxIGS8oyElRJaiJO8EzV6ZSyGQ1Is8xwl4Q45qU5UOg+bGH4AikWziz0iN4sFLWs8PGw==}
    dev: false

  /micromark-util-types@1.1.0:
    resolution: {integrity: sha512-ukRBgie8TIAcacscVHSiddHjO4k/q3pnedmzMQ4iwDcK0FtFCohKOlFbaOL/mPgfnPsL3C1ZyxJa4sbWrBl3jg==}
    dev: false

  /micromark-util-types@2.0.0:
    resolution: {integrity: sha512-oNh6S2WMHWRZrmutsRmDDfkzKtxF+bc2VxLC9dvtrDIRFln627VsFP6fLMgTryGDljgLPjkrzQSDcPrjPyDJ5w==}
    dev: false

  /micromark@3.2.0:
    resolution: {integrity: sha512-uD66tJj54JLYq0De10AhWycZWGQNUvDI55xPgk2sQM5kn1JYlhbCMTtEeT27+vAhW2FBQxLlOmS3pmA7/2z4aA==}
    dependencies:
      '@types/debug': 4.1.11
      debug: 4.3.4
      decode-named-character-reference: 1.0.2
      micromark-core-commonmark: 1.1.0
      micromark-factory-space: 1.1.0
      micromark-util-character: 1.2.0
      micromark-util-chunked: 1.1.0
      micromark-util-combine-extensions: 1.1.0
      micromark-util-decode-numeric-character-reference: 1.1.0
      micromark-util-encode: 1.1.0
      micromark-util-normalize-identifier: 1.1.0
      micromark-util-resolve-all: 1.1.0
      micromark-util-sanitize-uri: 1.2.0
      micromark-util-subtokenize: 1.1.0
      micromark-util-symbol: 1.1.0
      micromark-util-types: 1.1.0
      uvu: 0.5.6
    transitivePeerDependencies:
      - supports-color
    dev: false

  /micromatch@4.0.5:
    resolution: {integrity: sha512-DMy+ERcEW2q8Z2Po+WNXuw3c5YaUSFjAO5GsJqfEl7UjvtIuFKO6ZrKvcItdy98dwFI2N1tg3zNIdKaQT+aNdA==}
    engines: {node: '>=8.6'}
    dependencies:
      braces: 3.0.2
      picomatch: 2.3.1
    dev: false

  /minimist@1.2.8:
    resolution: {integrity: sha512-2yyAR8qBkN3YuheJanUpWC5U3bb5osDywNB8RzDVlDwDHbocAJveqqj1u8+SVD7jkWT4yvsHCpWqqWqAxb0zCA==}
    dev: false

  /mri@1.2.0:
    resolution: {integrity: sha512-tzzskb3bG8LvYGFF/mDTpq3jpI6Q9wc3LEmBaghu+DdCssd1FakN7Bc0hVNmEyGq1bq3RgfkCb3cmQLpNPOroA==}
    engines: {node: '>=4'}
    dev: false

  /ms@2.1.2:
    resolution: {integrity: sha512-sGkPx+VjMtmA6MX27oA4FBFELFCZZ4S4XqeGOXCv68tT+jb3vk/RyaKWP0PTKyWtmLSM0b+adUTEvbs1PEaH2w==}
    dev: false

  /nanoid@3.3.7:
    resolution: {integrity: sha512-eSRppjcPIatRIMC1U6UngP8XFcz8MQWGQdt1MTBQ7NaAmvXDfvNxbvWV3x2y6CdEUciCSsDHDQZbhYaB8QEo2g==}
    engines: {node: ^10 || ^12 || ^13.7 || ^14 || >=15.0.1}
    hasBin: true
    dev: false

  /next-mdx-remote@4.4.1(react-dom@18.2.0)(react@18.2.0):
    resolution: {integrity: sha512-1BvyXaIou6xy3XoNF4yaMZUCb6vD2GTAa5ciOa6WoO+gAUTYsb1K4rI/HSC2ogAWLrb/7VSV52skz07vOzmqIQ==}
    engines: {node: '>=14', npm: '>=7'}
    peerDependencies:
      react: '>=16.x <=18.x'
      react-dom: '>=16.x <=18.x'
    dependencies:
      '@mdx-js/mdx': 2.3.0
      '@mdx-js/react': 2.3.0(react@18.2.0)
      react: 18.2.0
      react-dom: 18.2.0(react@18.2.0)
      vfile: 5.3.7
      vfile-matter: 3.0.1
    transitivePeerDependencies:
      - supports-color
    dev: false

  /next-seo@6.4.0(next@13.5.6)(react-dom@18.2.0)(react@18.2.0):
    resolution: {integrity: sha512-XQFxkOL2hw0YE+P100HbI3EAvcludlHPxuzMgaIjKb7kPK0CvjGvLFjd9hszZFEDc5oiQkGFA8+cuWcnip7eYA==}
    peerDependencies:
      next: ^8.1.1-canary.54 || >=9.0.0
      react: '>=16.0.0'
      react-dom: '>=16.0.0'
    dependencies:
      next: 13.5.6(react-dom@18.2.0)(react@18.2.0)
      react: 18.2.0
      react-dom: 18.2.0(react@18.2.0)
    dev: false

  /next-sitemap@4.2.3(next@13.5.6):
    resolution: {integrity: sha512-vjdCxeDuWDzldhCnyFCQipw5bfpl4HmZA7uoo3GAaYGjGgfL4Cxb1CiztPuWGmS+auYs7/8OekRS8C2cjdAsjQ==}
    engines: {node: '>=14.18'}
    hasBin: true
    peerDependencies:
      next: '*'
    dependencies:
      '@corex/deepmerge': 4.0.43
      '@next/env': 13.5.6
      fast-glob: 3.3.2
      minimist: 1.2.8
      next: 13.5.6(react-dom@18.2.0)(react@18.2.0)
    dev: false

  /next-themes@0.2.1(next@13.5.6)(react-dom@18.2.0)(react@18.2.0):
    resolution: {integrity: sha512-B+AKNfYNIzh0vqQQKqQItTS8evEouKD7H5Hj3kmuPERwddR2TxvDSFZuTj6T7Jfn1oyeUyJMydPl1Bkxkh0W7A==}
    peerDependencies:
      next: '*'
      react: '*'
      react-dom: '*'
    dependencies:
      next: 13.5.6(react-dom@18.2.0)(react@18.2.0)
      react: 18.2.0
      react-dom: 18.2.0(react@18.2.0)
    dev: false

  /next@13.5.6(react-dom@18.2.0)(react@18.2.0):
    resolution: {integrity: sha512-Y2wTcTbO4WwEsVb4A8VSnOsG1I9ok+h74q0ZdxkwM3EODqrs4pasq7O0iUxbcS9VtWMicG7f3+HAj0r1+NtKSw==}
    engines: {node: '>=16.14.0'}
    hasBin: true
    peerDependencies:
      '@opentelemetry/api': ^1.1.0
      react: ^18.2.0
      react-dom: ^18.2.0
      sass: ^1.3.0
    peerDependenciesMeta:
      '@opentelemetry/api':
        optional: true
      sass:
        optional: true
    dependencies:
      '@next/env': 13.5.6
      '@swc/helpers': 0.5.2
      busboy: 1.6.0
      caniuse-lite: 1.0.30001561
      postcss: 8.4.31
      react: 18.2.0
      react-dom: 18.2.0(react@18.2.0)
      styled-jsx: 5.1.1(react@18.2.0)
      watchpack: 2.4.0
    optionalDependencies:
      '@next/swc-darwin-arm64': 13.5.6
      '@next/swc-darwin-x64': 13.5.6
      '@next/swc-linux-arm64-gnu': 13.5.6
      '@next/swc-linux-arm64-musl': 13.5.6
      '@next/swc-linux-x64-gnu': 13.5.6
      '@next/swc-linux-x64-musl': 13.5.6
      '@next/swc-win32-arm64-msvc': 13.5.6
      '@next/swc-win32-ia32-msvc': 13.5.6
      '@next/swc-win32-x64-msvc': 13.5.6
    transitivePeerDependencies:
      - '@babel/core'
      - babel-plugin-macros
    dev: false

<<<<<<< HEAD
  /nextra-theme-docs@2.13.2(next@13.0.6)(nextra@2.13.2)(react-dom@18.2.0)(react@18.2.0):
=======
  /nextra-theme-docs@2.13.2(next@13.5.6)(nextra@2.13.2)(react-dom@18.2.0)(react@18.2.0):
>>>>>>> 1bae7789
    resolution: {integrity: sha512-yE4umXaImp1/kf/sFciPj2+EFrNSwd9Db26hi98sIIiujzGf3+9eUgAz45vF9CwBw50FSXxm1QGRcY+slQ4xQQ==}
    peerDependencies:
      next: '>=9.5.3'
      nextra: 2.13.2
      react: '>=16.13.1'
      react-dom: '>=16.13.1'
    dependencies:
      '@headlessui/react': 1.7.17(react-dom@18.2.0)(react@18.2.0)
      '@popperjs/core': 2.11.8
      clsx: 2.0.0
      escape-string-regexp: 5.0.0
      flexsearch: 0.7.31
      focus-visible: 5.2.0
      git-url-parse: 13.1.1
      intersection-observer: 0.12.2
      match-sorter: 6.3.1
<<<<<<< HEAD
      next: 13.0.6(react-dom@18.2.0)(react@18.2.0)
      next-seo: 6.4.0(next@13.0.6)(react-dom@18.2.0)(react@18.2.0)
      next-themes: 0.2.1(next@13.0.6)(react-dom@18.2.0)(react@18.2.0)
      nextra: 2.13.2(next@13.0.6)(react-dom@18.2.0)(react@18.2.0)
=======
      next: 13.5.6(react-dom@18.2.0)(react@18.2.0)
      next-seo: 6.4.0(next@13.5.6)(react-dom@18.2.0)(react@18.2.0)
      next-themes: 0.2.1(next@13.5.6)(react-dom@18.2.0)(react@18.2.0)
      nextra: 2.13.2(next@13.5.6)(react-dom@18.2.0)(react@18.2.0)
>>>>>>> 1bae7789
      react: 18.2.0
      react-dom: 18.2.0(react@18.2.0)
      scroll-into-view-if-needed: 3.1.0
      zod: 3.22.4
    dev: false

<<<<<<< HEAD
  /nextra@2.13.2(next@13.0.6)(react-dom@18.2.0)(react@18.2.0):
=======
  /nextra@2.13.2(next@13.5.6)(react-dom@18.2.0)(react@18.2.0):
>>>>>>> 1bae7789
    resolution: {integrity: sha512-pIgOSXNUqTz1laxV4ChFZOU7lzJAoDHHaBPj8L09PuxrLKqU1BU/iZtXAG6bQeKCx8EPdBsoXxEuENnL9QGnGA==}
    engines: {node: '>=16'}
    peerDependencies:
      next: '>=9.5.3'
      react: '>=16.13.1'
      react-dom: '>=16.13.1'
    dependencies:
      '@headlessui/react': 1.7.17(react-dom@18.2.0)(react@18.2.0)
      '@mdx-js/mdx': 2.3.0
      '@mdx-js/react': 2.3.0(react@18.2.0)
      '@napi-rs/simple-git': 0.1.9
      '@theguild/remark-mermaid': 0.0.5(react@18.2.0)
      '@theguild/remark-npm2yarn': 0.2.1
      clsx: 2.0.0
      github-slugger: 2.0.0
      graceful-fs: 4.2.11
      gray-matter: 4.0.3
      katex: 0.16.9
      lodash.get: 4.4.2
      next: 13.5.6(react-dom@18.2.0)(react@18.2.0)
      next-mdx-remote: 4.4.1(react-dom@18.2.0)(react@18.2.0)
      p-limit: 3.1.0
      react: 18.2.0
      react-dom: 18.2.0(react@18.2.0)
      rehype-katex: 7.0.0
      rehype-pretty-code: 0.9.11(shiki@0.14.5)
      rehype-raw: 7.0.0
      remark-gfm: 3.0.1
      remark-math: 5.1.1
      remark-reading-time: 2.0.1
      shiki: 0.14.5
      slash: 3.0.0
      title: 3.5.3
      unist-util-remove: 4.0.0
      unist-util-visit: 5.0.0
      zod: 3.22.4
    transitivePeerDependencies:
      - supports-color
    dev: false

  /non-layered-tidy-tree-layout@2.0.2:
    resolution: {integrity: sha512-gkXMxRzUH+PB0ax9dUN0yYF0S25BqeAYqhgMaLUFmpXLEk7Fcu8f4emJuOAY0V8kjDICxROIKsTAKsV/v355xw==}
    dev: false

  /npm-run-path@2.0.2:
    resolution: {integrity: sha512-lJxZYlT4DW/bRUtFh1MQIWqmLwQfAxnqWG4HhEdjMlkrJYnJn0Jrr2u3mgxqaWsdiBc76TYkTG/mhrnYTuzfHw==}
    engines: {node: '>=4'}
    dependencies:
      path-key: 2.0.1
    dev: false

  /npm-to-yarn@2.1.0:
    resolution: {integrity: sha512-2C1IgJLdJngq1bSER7K7CGFszRr9s2rijEwvENPEgI0eK9xlD3tNwDc0UJnRj7FIT2aydWm72jB88uVswAhXHA==}
    engines: {node: ^12.22.0 || ^14.17.0 || >=16.0.0}
    dev: false

  /p-finally@1.0.0:
    resolution: {integrity: sha512-LICb2p9CB7FS+0eR1oqWnHhp0FljGLZCWBE9aix0Uye9W8LTQPwMTYVGWQWIw9RdQiDg4+epXQODwIYJtSJaow==}
    engines: {node: '>=4'}
    dev: false

  /p-limit@3.1.0:
    resolution: {integrity: sha512-TYOanM3wGwNGsZN2cVTYPArw454xnXj5qmWF1bEoAc4+cU/ol7GVh7odevjp1FNHduHc3KZMcFduxU5Xc6uJRQ==}
    engines: {node: '>=10'}
    dependencies:
      yocto-queue: 0.1.0
    dev: false

  /parse-entities@4.0.1:
    resolution: {integrity: sha512-SWzvYcSJh4d/SGLIOQfZ/CoNv6BTlI6YEQ7Nj82oDVnRpwe/Z/F1EMx42x3JAOwGBlCjeCH0BRJQbQ/opHL17w==}
    dependencies:
      '@types/unist': 2.0.9
      character-entities: 2.0.2
      character-entities-legacy: 3.0.0
      character-reference-invalid: 2.0.1
      decode-named-character-reference: 1.0.2
      is-alphanumerical: 2.0.1
      is-decimal: 2.0.1
      is-hexadecimal: 2.0.1
    dev: false

  /parse-numeric-range@1.3.0:
    resolution: {integrity: sha512-twN+njEipszzlMJd4ONUYgSfZPDxgHhT9Ahed5uTigpQn90FggW4SA/AIPq/6a149fTbE9qBEcSwE3FAEp6wQQ==}
    dev: false

  /parse-path@7.0.0:
    resolution: {integrity: sha512-Euf9GG8WT9CdqwuWJGdf3RkUcTBArppHABkO7Lm8IzRQp0e2r/kkFnmhu4TSK30Wcu5rVAZLmfPKSBBi9tWFog==}
    dependencies:
      protocols: 2.0.1
    dev: false

  /parse-url@8.1.0:
    resolution: {integrity: sha512-xDvOoLU5XRrcOZvnI6b8zA6n9O9ejNk/GExuz1yBuWUGn9KA97GI6HTs6u02wKara1CeVmZhH+0TZFdWScR89w==}
    dependencies:
      parse-path: 7.0.0
    dev: false

  /parse5@7.1.2:
    resolution: {integrity: sha512-Czj1WaSVpaoj0wbhMzLmWD69anp2WH7FXMB9n1Sy8/ZFF9jolSQVMu1Ij5WIyGmcBmhk7EOndpO4mIpihVqAXw==}
    dependencies:
      entities: 4.5.0
    dev: false

  /path-key@2.0.1:
    resolution: {integrity: sha512-fEHGKCSmUSDPv4uoj8AlD+joPlq3peND+HRYyxFz4KPw4z926S/b8rIuFs2FYJg3BwsxJf6A9/3eIdLaYC+9Dw==}
    engines: {node: '>=4'}
    dev: false

  /periscopic@3.1.0:
    resolution: {integrity: sha512-vKiQ8RRtkl9P+r/+oefh25C3fhybptkHKCZSPlcXiJux2tJF55GnEj3BVn4A5gKfq9NWWXXrxkHBwVPUfH0opw==}
    dependencies:
      '@types/estree': 1.0.5
      estree-walker: 3.0.3
      is-reference: 3.0.2
    dev: false

  /picocolors@1.0.0:
    resolution: {integrity: sha512-1fygroTLlHu66zi26VoTDv8yRgm0Fccecssto+MhsZ0D/DGW2sm8E8AjW7NU5VVTRt5GxbeZ5qBuJr+HyLYkjQ==}
    dev: false

  /picomatch@2.3.1:
    resolution: {integrity: sha512-JU3teHTNjmE2VCGFzuY8EXzCDVwEqB2a8fsIvwaStHhAWJEeVd1o1QD80CU6+ZdEXXSLbSsuLwJjkCBWqRQUVA==}
    engines: {node: '>=8.6'}
    dev: false

  /postcss@8.4.31:
    resolution: {integrity: sha512-PS08Iboia9mts/2ygV3eLpY5ghnUcfLV/EXTOW1E2qYxJKGGBUtNjN76FYHnMs36RmARn41bC0AZmn+rR0OVpQ==}
    engines: {node: ^10 || ^12 || >=14}
    dependencies:
      nanoid: 3.3.7
      picocolors: 1.0.0
      source-map-js: 1.0.2
    dev: false

  /property-information@6.4.0:
    resolution: {integrity: sha512-9t5qARVofg2xQqKtytzt+lZ4d1Qvj8t5B8fEwXK6qOfgRLgH/b13QlgEyDh033NOS31nXeFbYv7CLUDG1CeifQ==}
    dev: false

  /protocols@2.0.1:
    resolution: {integrity: sha512-/XJ368cyBJ7fzLMwLKv1e4vLxOju2MNAIokcr7meSaNcVbWz/CPcW22cP04mwxOErdA5mwjA8Q6w/cdAQxVn7Q==}
    dev: false

  /pseudomap@1.0.2:
    resolution: {integrity: sha512-b/YwNhb8lk1Zz2+bXXpS/LK9OisiZZ1SNsSLxN1x2OXVEhW2Ckr/7mWE5vrC1ZTiJlD9g19jWszTmJsB+oEpFQ==}
    dev: false

  /queue-microtask@1.2.3:
    resolution: {integrity: sha512-NuaNSa6flKT5JaSYQzJok04JzTL1CA6aGhv5rfLW3PgqA+M2ChpZQnAC8h8i4ZFkBS8X5RqkDBHA7r4hej3K9A==}
    dev: false

  /react-dom@18.2.0(react@18.2.0):
    resolution: {integrity: sha512-6IMTriUmvsjHUjNtEDudZfuDQUoWXVxKHhlEGSk81n4YFS+r/Kl99wXiwlVXtPBtJenozv2P+hxDsw9eA7Xo6g==}
    peerDependencies:
      react: ^18.2.0
    dependencies:
      loose-envify: 1.4.0
      react: 18.2.0
      scheduler: 0.23.0
    dev: false

  /react@18.2.0:
    resolution: {integrity: sha512-/3IjMdb2L9QbBdWiW5e3P2/npwMBaU9mHCSCUzNln0ZCYbcfTsGbTJrU/kGemdH2IWmB2ioZ+zkxtmq6g09fGQ==}
    engines: {node: '>=0.10.0'}
    dependencies:
      loose-envify: 1.4.0
    dev: false

  /reading-time@1.5.0:
    resolution: {integrity: sha512-onYyVhBNr4CmAxFsKS7bz+uTLRakypIe4R+5A824vBSkQy/hB3fZepoVEf8OVAxzLvK+H/jm9TzpI3ETSm64Kg==}
    dev: false

  /regenerator-runtime@0.14.0:
    resolution: {integrity: sha512-srw17NI0TUWHuGa5CFGGmhfNIeja30WMBfbslPNhf6JrqQlLN5gcrvig1oqPxiVaXb0oW0XRKtH6Nngs5lKCIA==}
    dev: false

  /rehype-katex@7.0.0:
    resolution: {integrity: sha512-h8FPkGE00r2XKU+/acgqwWUlyzve1IiOKwsEkg4pDL3k48PiE0Pt+/uLtVHDVkN1yA4iurZN6UES8ivHVEQV6Q==}
    dependencies:
      '@types/hast': 3.0.2
      '@types/katex': 0.16.5
      hast-util-from-html-isomorphic: 2.0.0
      hast-util-to-text: 4.0.0
      katex: 0.16.9
      unist-util-visit-parents: 6.0.1
      vfile: 6.0.1
    dev: false

  /rehype-pretty-code@0.9.11(shiki@0.14.5):
    resolution: {integrity: sha512-Eq90eCYXQJISktfRZ8PPtwc5SUyH6fJcxS8XOMnHPUQZBtC6RYo67gGlley9X2nR8vlniPj0/7oCDEYHKQa/oA==}
    engines: {node: '>=16'}
    peerDependencies:
      shiki: '*'
    dependencies:
      '@types/hast': 2.3.7
      hash-obj: 4.0.0
      parse-numeric-range: 1.3.0
      shiki: 0.14.5
    dev: false

  /rehype-raw@7.0.0:
    resolution: {integrity: sha512-/aE8hCfKlQeA8LmyeyQvQF3eBiLRGNlfBJEvWH7ivp9sBqs7TNqBL5X3v157rM4IFETqDnIOO+z5M/biZbo9Ww==}
    dependencies:
      '@types/hast': 3.0.2
      hast-util-raw: 9.0.1
      vfile: 6.0.1
    dev: false

  /remark-gfm@3.0.1:
    resolution: {integrity: sha512-lEFDoi2PICJyNrACFOfDD3JlLkuSbOa5Wd8EPt06HUdptv8Gn0bxYTdbU/XXQ3swAPkEaGxxPN9cbnMHvVu1Ig==}
    dependencies:
      '@types/mdast': 3.0.14
      mdast-util-gfm: 2.0.2
      micromark-extension-gfm: 2.0.3
      unified: 10.1.2
    transitivePeerDependencies:
      - supports-color
    dev: false

  /remark-math@5.1.1:
    resolution: {integrity: sha512-cE5T2R/xLVtfFI4cCePtiRn+e6jKMtFDR3P8V3qpv8wpKjwvHoBA4eJzvX+nVrnlNy0911bdGmuspCSwetfYHw==}
    dependencies:
      '@types/mdast': 3.0.14
      mdast-util-math: 2.0.2
      micromark-extension-math: 2.1.2
      unified: 10.1.2
    dev: false

  /remark-mdx@2.3.0:
    resolution: {integrity: sha512-g53hMkpM0I98MU266IzDFMrTD980gNF3BJnkyFcmN+dD873mQeD5rdMO3Y2X+x8umQfbSE0PcoEDl7ledSA+2g==}
    dependencies:
      mdast-util-mdx: 2.0.1
      micromark-extension-mdxjs: 1.0.1
    transitivePeerDependencies:
      - supports-color
    dev: false

  /remark-parse@10.0.2:
    resolution: {integrity: sha512-3ydxgHa/ZQzG8LvC7jTXccARYDcRld3VfcgIIFs7bI6vbRSxJJmzgLEIIoYKyrfhaY+ujuWaf/PJiMZXoiCXgw==}
    dependencies:
      '@types/mdast': 3.0.14
      mdast-util-from-markdown: 1.3.1
      unified: 10.1.2
    transitivePeerDependencies:
      - supports-color
    dev: false

  /remark-reading-time@2.0.1:
    resolution: {integrity: sha512-fy4BKy9SRhtYbEHvp6AItbRTnrhiDGbqLQTSYVbQPGuRCncU1ubSsh9p/W5QZSxtYcUXv8KGL0xBgPLyNJA1xw==}
    dependencies:
      estree-util-is-identifier-name: 2.1.0
      estree-util-value-to-estree: 1.3.0
      reading-time: 1.5.0
      unist-util-visit: 3.1.0
    dev: false

  /remark-rehype@10.1.0:
    resolution: {integrity: sha512-EFmR5zppdBp0WQeDVZ/b66CWJipB2q2VLNFMabzDSGR66Z2fQii83G5gTBbgGEnEEA0QRussvrFHxk1HWGJskw==}
    dependencies:
      '@types/hast': 2.3.7
      '@types/mdast': 3.0.14
      mdast-util-to-hast: 12.3.0
      unified: 10.1.2
    dev: false

  /remove-accents@0.4.2:
    resolution: {integrity: sha512-7pXIJqJOq5tFgG1A2Zxti3Ht8jJF337m4sowbuHsW30ZnkQFnDzy9qBNhgzX8ZLW4+UBcXiiR7SwR6pokHsxiA==}
    dev: false

  /reusify@1.0.4:
    resolution: {integrity: sha512-U9nH88a3fc/ekCF1l0/UP1IosiuIjyTh7hBvXVMHYgVcfGvt897Xguj2UOLDeI5BG2m7/uwyaLVT6fbtCwTyzw==}
    engines: {iojs: '>=1.0.0', node: '>=0.10.0'}
    dev: false

  /robust-predicates@3.0.2:
    resolution: {integrity: sha512-IXgzBWvWQwE6PrDI05OvmXUIruQTcoMDzRsOd5CDvHCVLcLHMTSYvOK5Cm46kWqlV3yAbuSpBZdJ5oP5OUoStg==}
    dev: false

  /run-parallel@1.2.0:
    resolution: {integrity: sha512-5l4VyZR86LZ/lDxZTR6jqL8AFE2S0IFLMP26AbjsLVADxHdhB/c0GUsH+y39UfCi3dzz8OlQuPmnaJOMoDHQBA==}
    dependencies:
      queue-microtask: 1.2.3
    dev: false

  /rw@1.3.3:
    resolution: {integrity: sha512-PdhdWy89SiZogBLaw42zdeqtRJ//zFd2PgQavcICDUgJT5oW10QCRKbJ6bg4r0/UY2M6BWd5tkxuGFRvCkgfHQ==}
    dev: false

  /sade@1.8.1:
    resolution: {integrity: sha512-xal3CZX1Xlo/k4ApwCFrHVACi9fBqJ7V+mwhBsuf/1IOKbBy098Fex+Wa/5QMubw09pSZ/u8EY8PWgevJsXp1A==}
    engines: {node: '>=6'}
    dependencies:
      mri: 1.2.0
    dev: false

  /safer-buffer@2.1.2:
    resolution: {integrity: sha512-YZo3K82SD7Riyi0E1EQPojLz7kpepnSQI9IyPbHHg1XXXevb5dJI7tpyN2ADxGcQbHG7vcyRHk0cbwqcQriUtg==}
    dev: false

  /scheduler@0.23.0:
    resolution: {integrity: sha512-CtuThmgHNg7zIZWAXi3AsyIzA3n4xx7aNyjwC2VJldO2LMVDhFK+63xGqq6CsJH4rTAt6/M+N4GhZiDYPx9eUw==}
    dependencies:
      loose-envify: 1.4.0
    dev: false

  /scroll-into-view-if-needed@3.1.0:
    resolution: {integrity: sha512-49oNpRjWRvnU8NyGVmUaYG4jtTkNonFZI86MmGRDqBphEK2EXT9gdEUoQPZhuBM8yWHxCWbobltqYO5M4XrUvQ==}
    dependencies:
      compute-scroll-into-view: 3.1.0
    dev: false

  /section-matter@1.0.0:
    resolution: {integrity: sha512-vfD3pmTzGpufjScBh50YHKzEu2lxBWhVEHsNGoEXmCmn2hKGfeNLYMzCJpe8cD7gqX7TJluOVpBkAequ6dgMmA==}
    engines: {node: '>=4'}
    dependencies:
      extend-shallow: 2.0.1
      kind-of: 6.0.3
    dev: false

  /shebang-command@1.2.0:
    resolution: {integrity: sha512-EV3L1+UQWGor21OmnvojK36mhg+TyIKDh3iFBKBohr5xeXIhNBcx8oWdgkTEEQ+BEFFYdLRuqMfd5L84N1V5Vg==}
    engines: {node: '>=0.10.0'}
    dependencies:
      shebang-regex: 1.0.0
    dev: false

  /shebang-regex@1.0.0:
    resolution: {integrity: sha512-wpoSFAxys6b2a2wHZ1XpDSgD7N9iVjg29Ph9uV/uaP9Ex/KXlkTZTeddxDPSYQpgvzKLGJke2UU0AzoGCjNIvQ==}
    engines: {node: '>=0.10.0'}
    dev: false

  /shiki@0.14.5:
    resolution: {integrity: sha512-1gCAYOcmCFONmErGTrS1fjzJLA7MGZmKzrBNX7apqSwhyITJg2O102uFzXUeBxNnEkDA9vHIKLyeKq0V083vIw==}
    dependencies:
      ansi-sequence-parser: 1.1.1
      jsonc-parser: 3.2.0
      vscode-oniguruma: 1.7.0
      vscode-textmate: 8.0.0
    dev: false

  /signal-exit@3.0.7:
    resolution: {integrity: sha512-wnD2ZE+l+SPC/uoS0vXeE9L1+0wuaMqKlfz9AMUo38JsyLSBWSFcHR1Rri62LZc12vLr1gb3jl7iwQhgwpAbGQ==}
    dev: false

  /slash@3.0.0:
    resolution: {integrity: sha512-g9Q1haeby36OSStwb4ntCGGGaKsaVSjQ68fBxoQcutl5fS1vuY18H3wSt3jFyFtrkx+Kz0V1G85A4MyAdDMi2Q==}
    engines: {node: '>=8'}
    dev: false

  /sort-keys@5.0.0:
    resolution: {integrity: sha512-Pdz01AvCAottHTPQGzndktFNdbRA75BgOfeT1hH+AMnJFv8lynkPi42rfeEhpx1saTEI3YNMWxfqu0sFD1G8pw==}
    engines: {node: '>=12'}
    dependencies:
      is-plain-obj: 4.1.0
    dev: false

  /source-map-js@1.0.2:
    resolution: {integrity: sha512-R0XvVJ9WusLiqTCEiGCmICCMplcCkIwwR11mOSD9CR5u+IXYdiseeEuXCVAjS54zqwkLcPNnmU4OeJ6tUrWhDw==}
    engines: {node: '>=0.10.0'}
    dev: false

  /source-map@0.7.4:
    resolution: {integrity: sha512-l3BikUxvPOcn5E74dZiq5BGsTb5yEwhaTSzccU6t4sDOH8NWJCstKO5QT2CvtFoK6F0saL7p9xHAqHOlCPJygA==}
    engines: {node: '>= 8'}
    dev: false

  /space-separated-tokens@2.0.2:
    resolution: {integrity: sha512-PEGlAwrG8yXGXRjW32fGbg66JAlOAwbObuqVoJpv/mRgoWDQfgH1wDPvtzWyUSNAXBGSk8h755YDbbcEy3SH2Q==}
    dev: false

  /sprintf-js@1.0.3:
    resolution: {integrity: sha512-D9cPgkvLlV3t3IzL0D0YLvGA9Ahk4PcvVwUbN0dSGr1aP0Nrt4AEnTUbuGvquEC0mA64Gqt1fzirlRs5ibXx8g==}
    dev: false

  /streamsearch@1.1.0:
    resolution: {integrity: sha512-Mcc5wHehp9aXz1ax6bZUyY5afg9u2rv5cqQI3mRrYkGC8rW2hM02jWuwjtL++LS5qinSyhj2QfLyNsuc+VsExg==}
    engines: {node: '>=10.0.0'}
    dev: false

  /stringify-entities@4.0.3:
    resolution: {integrity: sha512-BP9nNHMhhfcMbiuQKCqMjhDP5yBCAxsPu4pHFFzJ6Alo9dZgY4VLDPutXqIjpRiMoKdp7Av85Gr73Q5uH9k7+g==}
    dependencies:
      character-entities-html4: 2.1.0
      character-entities-legacy: 3.0.0
    dev: false

  /strip-bom-string@1.0.0:
    resolution: {integrity: sha512-uCC2VHvQRYu+lMh4My/sFNmF2klFymLX1wHJeXnbEJERpV/ZsVuonzerjfrGpIGF7LBVa1O7i9kjiWvJiFck8g==}
    engines: {node: '>=0.10.0'}
    dev: false

  /strip-eof@1.0.0:
    resolution: {integrity: sha512-7FCwGGmx8mD5xQd3RPUvnSpUXHM3BWuzjtpD4TXsfcZ9EL4azvVVUscFYwD9nx8Kh+uCBC00XBtAykoMHwTh8Q==}
    engines: {node: '>=0.10.0'}
    dev: false

  /style-to-object@0.4.4:
    resolution: {integrity: sha512-HYNoHZa2GorYNyqiCaBgsxvcJIn7OHq6inEga+E6Ke3m5JkoqpQbnFssk4jwe+K7AhGa2fcha4wSOf1Kn01dMg==}
    dependencies:
      inline-style-parser: 0.1.1
    dev: false

  /styled-jsx@5.1.1(react@18.2.0):
    resolution: {integrity: sha512-pW7uC1l4mBZ8ugbiZrcIsiIvVx1UmTfw7UkC3Um2tmfUq9Bhk8IiyEIPl6F8agHgjzku6j0xQEZbfA5uSgSaCw==}
    engines: {node: '>= 12.0.0'}
    peerDependencies:
      '@babel/core': '*'
      babel-plugin-macros: '*'
      react: '>= 16.8.0 || 17.x.x || ^18.0.0-0'
    peerDependenciesMeta:
      '@babel/core':
        optional: true
      babel-plugin-macros:
        optional: true
    dependencies:
      client-only: 0.0.1
      react: 18.2.0
    dev: false

  /stylis@4.3.0:
    resolution: {integrity: sha512-E87pIogpwUsUwXw7dNyU4QDjdgVMy52m+XEOPEKUn161cCzWjjhPSQhByfd1CcNvrOLnXQ6OnnZDwnJrz/Z4YQ==}
    dev: false

  /supports-color@4.5.0:
    resolution: {integrity: sha512-ycQR/UbvI9xIlEdQT1TQqwoXtEldExbCEAJgRo5YXlmSKjv6ThHnP9/vwGa1gr19Gfw+LkFd7KqYMhzrRC5JYw==}
    engines: {node: '>=4'}
    dependencies:
      has-flag: 2.0.0
    dev: false

  /title@3.5.3:
    resolution: {integrity: sha512-20JyowYglSEeCvZv3EZ0nZ046vLarO37prvV0mbtQV7C8DJPGgN967r8SJkqd3XK3K3lD3/Iyfp3avjfil8Q2Q==}
    hasBin: true
    dependencies:
      arg: 1.0.0
      chalk: 2.3.0
      clipboardy: 1.2.2
      titleize: 1.0.0
    dev: false

  /titleize@1.0.0:
    resolution: {integrity: sha512-TARUb7z1pGvlLxgPk++7wJ6aycXF3GJ0sNSBTAsTuJrQG5QuZlkUQP+zl+nbjAh4gMX9yDw9ZYklMd7vAfJKEw==}
    engines: {node: '>=0.10.0'}
    dev: false

  /to-regex-range@5.0.1:
    resolution: {integrity: sha512-65P7iz6X5yEr1cwcgvQxbbIw7Uk3gOy5dIdtZ4rDveLqhrdJP+Li/Hx6tyK0NEb+2GCyneCMJiGqrADCSNk8sQ==}
    engines: {node: '>=8.0'}
    dependencies:
      is-number: 7.0.0
    dev: false

  /trim-lines@3.0.1:
    resolution: {integrity: sha512-kRj8B+YHZCc9kQYdWfJB2/oUl9rA99qbowYYBtr4ui4mZyAQ2JpvVBd/6U2YloATfqBhBTSMhTpgBHtU0Mf3Rg==}
    dev: false

  /trough@2.1.0:
    resolution: {integrity: sha512-AqTiAOLcj85xS7vQ8QkAV41hPDIJ71XJB4RCUrzo/1GM2CQwhkJGaf9Hgr7BOugMRpgGUrqRg/DrBDl4H40+8g==}
    dev: false

  /ts-dedent@2.2.0:
    resolution: {integrity: sha512-q5W7tVM71e2xjHZTlgfTDoPF/SmqKG5hddq9SzR49CH2hayqRKJtQ4mtRlSxKaJlR/+9rEM+mnBHf7I2/BQcpQ==}
    engines: {node: '>=6.10'}
    dev: false

  /tslib@2.6.2:
    resolution: {integrity: sha512-AEYxH93jGFPn/a2iVAwW87VuUIkR1FVUKB77NwMF7nBTDkDrrT/Hpt/IrCJ0QXhW27jTBDcf5ZY7w6RiqTMw2Q==}
    dev: false

  /type-fest@1.4.0:
    resolution: {integrity: sha512-yGSza74xk0UG8k+pLh5oeoYirvIiWo5t0/o3zHHAO2tRDiZcxWP7fywNlXhqb6/r6sWvwi+RsyQMWhVLe4BVuA==}
    engines: {node: '>=10'}
    dev: false

  /typescript@4.9.5:
    resolution: {integrity: sha512-1FXk9E2Hm+QzZQ7z+McJiHL4NW1F2EzMu9Nq9i3zAaGqibafqYwCVU6WyWAuyQRRzOlxou8xZSyXLEN8oKj24g==}
    engines: {node: '>=4.2.0'}
    hasBin: true
    dev: true

  /unified@10.1.2:
    resolution: {integrity: sha512-pUSWAi/RAnVy1Pif2kAoeWNBa3JVrx0MId2LASj8G+7AiHWoKZNTomq6LG326T68U7/e263X6fTdcXIy7XnF7Q==}
    dependencies:
      '@types/unist': 2.0.9
      bail: 2.0.2
      extend: 3.0.2
      is-buffer: 2.0.5
      is-plain-obj: 4.1.0
      trough: 2.1.0
      vfile: 5.3.7
    dev: false

  /unist-util-find-after@5.0.0:
    resolution: {integrity: sha512-amQa0Ep2m6hE2g72AugUItjbuM8X8cGQnFoHk0pGfrFeT9GZhzN5SW8nRsiGKK7Aif4CrACPENkA6P/Lw6fHGQ==}
    dependencies:
      '@types/unist': 3.0.1
      unist-util-is: 6.0.0
    dev: false

  /unist-util-generated@2.0.1:
    resolution: {integrity: sha512-qF72kLmPxAw0oN2fwpWIqbXAVyEqUzDHMsbtPvOudIlUzXYFIeQIuxXQCRCFh22B7cixvU0MG7m3MW8FTq/S+A==}
    dev: false

  /unist-util-is@5.2.1:
    resolution: {integrity: sha512-u9njyyfEh43npf1M+yGKDGVPbY/JWEemg5nH05ncKPfi+kBbKBJoTdsogMu33uhytuLlv9y0O7GH7fEdwLdLQw==}
    dependencies:
      '@types/unist': 2.0.9
    dev: false

  /unist-util-is@6.0.0:
    resolution: {integrity: sha512-2qCTHimwdxLfz+YzdGfkqNlH0tLi9xjTnHddPmJwtIG9MGsdbutfTc4P+haPD7l7Cjxf/WZj+we5qfVPvvxfYw==}
    dependencies:
      '@types/unist': 3.0.1
    dev: false

  /unist-util-position-from-estree@1.1.2:
    resolution: {integrity: sha512-poZa0eXpS+/XpoQwGwl79UUdea4ol2ZuCYguVaJS4qzIOMDzbqz8a3erUCOmubSZkaOuGamb3tX790iwOIROww==}
    dependencies:
      '@types/unist': 2.0.9
    dev: false

  /unist-util-position@4.0.4:
    resolution: {integrity: sha512-kUBE91efOWfIVBo8xzh/uZQ7p9ffYRtUbMRZBNFYwf0RK8koUMx6dGUfwylLOKmaT2cs4wSW96QoYUSXAyEtpg==}
    dependencies:
      '@types/unist': 2.0.9
    dev: false

  /unist-util-position@5.0.0:
    resolution: {integrity: sha512-fucsC7HjXvkB5R3kTCO7kUjRdrS0BJt3M/FPxmHMBOm8JQi2BsHAHFsy27E0EolP8rp0NzXsJ+jNPyDWvOJZPA==}
    dependencies:
      '@types/unist': 3.0.1
    dev: false

  /unist-util-remove-position@4.0.2:
    resolution: {integrity: sha512-TkBb0HABNmxzAcfLf4qsIbFbaPDvMO6wa3b3j4VcEzFVaw1LBKwnW4/sRJ/atSLSzoIg41JWEdnE7N6DIhGDGQ==}
    dependencies:
      '@types/unist': 2.0.9
      unist-util-visit: 4.1.2
    dev: false

  /unist-util-remove-position@5.0.0:
    resolution: {integrity: sha512-Hp5Kh3wLxv0PHj9m2yZhhLt58KzPtEYKQQ4yxfYFEO7EvHwzyDYnduhHnY1mDxoqr7VUwVuHXk9RXKIiYS1N8Q==}
    dependencies:
      '@types/unist': 3.0.1
      unist-util-visit: 5.0.0
    dev: false

  /unist-util-remove@4.0.0:
    resolution: {integrity: sha512-b4gokeGId57UVRX/eVKej5gXqGlc9+trkORhFJpu9raqZkZhU0zm8Doi05+HaiBsMEIJowL+2WtQ5ItjsngPXg==}
    dependencies:
      '@types/unist': 3.0.1
      unist-util-is: 6.0.0
      unist-util-visit-parents: 6.0.1
    dev: false

  /unist-util-stringify-position@3.0.3:
    resolution: {integrity: sha512-k5GzIBZ/QatR8N5X2y+drfpWG8IDBzdnVj6OInRNWm1oXrzydiaAT2OQiA8DPRRZyAKb9b6I2a6PxYklZD0gKg==}
    dependencies:
      '@types/unist': 2.0.9
    dev: false

  /unist-util-stringify-position@4.0.0:
    resolution: {integrity: sha512-0ASV06AAoKCDkS2+xw5RXJywruurpbC4JZSm7nr7MOt1ojAzvyyaO+UxZf18j8FCF6kmzCZKcAgN/yu2gm2XgQ==}
    dependencies:
      '@types/unist': 3.0.1
    dev: false

  /unist-util-visit-parents@4.1.1:
    resolution: {integrity: sha512-1xAFJXAKpnnJl8G7K5KgU7FY55y3GcLIXqkzUj5QF/QVP7biUm0K0O2oqVkYsdjzJKifYeWn9+o6piAK2hGSHw==}
    dependencies:
      '@types/unist': 2.0.9
      unist-util-is: 5.2.1
    dev: false

  /unist-util-visit-parents@5.1.3:
    resolution: {integrity: sha512-x6+y8g7wWMyQhL1iZfhIPhDAs7Xwbn9nRosDXl7qoPTSCy0yNxnKc+hWokFifWQIDGi154rdUqKvbCa4+1kLhg==}
    dependencies:
      '@types/unist': 2.0.9
      unist-util-is: 5.2.1
    dev: false

  /unist-util-visit-parents@6.0.1:
    resolution: {integrity: sha512-L/PqWzfTP9lzzEa6CKs0k2nARxTdZduw3zyh8d2NVBnsyvHjSX4TWse388YrrQKbvI8w20fGjGlhgT96WwKykw==}
    dependencies:
      '@types/unist': 3.0.1
      unist-util-is: 6.0.0
    dev: false

  /unist-util-visit@3.1.0:
    resolution: {integrity: sha512-Szoh+R/Ll68QWAyQyZZpQzZQm2UPbxibDvaY8Xc9SUtYgPsDzx5AWSk++UUt2hJuow8mvwR+rG+LQLw+KsuAKA==}
    dependencies:
      '@types/unist': 2.0.9
      unist-util-is: 5.2.1
      unist-util-visit-parents: 4.1.1
    dev: false

  /unist-util-visit@4.1.2:
    resolution: {integrity: sha512-MSd8OUGISqHdVvfY9TPhyK2VdUrPgxkUtWSuMHF6XAAFuL4LokseigBnZtPnJMu+FbynTkFNnFlyjxpVKujMRg==}
    dependencies:
      '@types/unist': 2.0.9
      unist-util-is: 5.2.1
      unist-util-visit-parents: 5.1.3
    dev: false

  /unist-util-visit@5.0.0:
    resolution: {integrity: sha512-MR04uvD+07cwl/yhVuVWAtw+3GOR/knlL55Nd/wAdblk27GCVt3lqpTivy/tkJcZoNPzTwS1Y+KMojlLDhoTzg==}
    dependencies:
      '@types/unist': 3.0.1
      unist-util-is: 6.0.0
      unist-util-visit-parents: 6.0.1
    dev: false

  /uuid@9.0.1:
    resolution: {integrity: sha512-b+1eJOlsR9K8HJpow9Ok3fiWOWSIcIzXodvv0rQjVoOVNpWMpxf1wZNpt4y9h10odCNrqnYp1OBzRktckBe3sA==}
    hasBin: true
    dev: false

  /uvu@0.5.6:
    resolution: {integrity: sha512-+g8ENReyr8YsOc6fv/NVJs2vFdHBnBNdfE49rshrTzDWOlUx4Gq7KOS2GD8eqhy2j+Ejq29+SbKH8yjkAqXqoA==}
    engines: {node: '>=8'}
    hasBin: true
    dependencies:
      dequal: 2.0.3
      diff: 5.1.0
      kleur: 4.1.5
      sade: 1.8.1
    dev: false

  /vfile-location@5.0.2:
    resolution: {integrity: sha512-NXPYyxyBSH7zB5U6+3uDdd6Nybz6o6/od9rk8bp9H8GR3L+cm/fC0uUTbqBmUTnMCUDslAGBOIKNfvvb+gGlDg==}
    dependencies:
      '@types/unist': 3.0.1
      vfile: 6.0.1
    dev: false

  /vfile-matter@3.0.1:
    resolution: {integrity: sha512-CAAIDwnh6ZdtrqAuxdElUqQRQDQgbbIrYtDYI8gCjXS1qQ+1XdLoK8FIZWxJwn0/I+BkSSZpar3SOgjemQz4fg==}
    dependencies:
      '@types/js-yaml': 4.0.8
      is-buffer: 2.0.5
      js-yaml: 4.1.0
    dev: false

  /vfile-message@3.1.4:
    resolution: {integrity: sha512-fa0Z6P8HUrQN4BZaX05SIVXic+7kE3b05PWAtPuYP9QLHsLKYR7/AlLW3NtOrpXRLeawpDLMsVkmk5DG0NXgWw==}
    dependencies:
      '@types/unist': 2.0.9
      unist-util-stringify-position: 3.0.3
    dev: false

  /vfile-message@4.0.2:
    resolution: {integrity: sha512-jRDZ1IMLttGj41KcZvlrYAaI3CfqpLpfpf+Mfig13viT6NKvRzWZ+lXz0Y5D60w6uJIBAOGq9mSHf0gktF0duw==}
    dependencies:
      '@types/unist': 3.0.1
      unist-util-stringify-position: 4.0.0
    dev: false

  /vfile@5.3.7:
    resolution: {integrity: sha512-r7qlzkgErKjobAmyNIkkSpizsFPYiUPuJb5pNW1RB4JcYVZhs4lIbVqk8XPk033CV/1z8ss5pkax8SuhGpcG8g==}
    dependencies:
      '@types/unist': 2.0.9
      is-buffer: 2.0.5
      unist-util-stringify-position: 3.0.3
      vfile-message: 3.1.4
    dev: false

  /vfile@6.0.1:
    resolution: {integrity: sha512-1bYqc7pt6NIADBJ98UiG0Bn/CHIVOoZ/IyEkqIruLg0mE1BKzkOXY2D6CSqQIcKqgadppE5lrxgWXJmXd7zZJw==}
    dependencies:
      '@types/unist': 3.0.1
      unist-util-stringify-position: 4.0.0
      vfile-message: 4.0.2
    dev: false

  /vscode-oniguruma@1.7.0:
    resolution: {integrity: sha512-L9WMGRfrjOhgHSdOYgCt/yRMsXzLDJSL7BPrOZt73gU0iWO4mpqzqQzOz5srxqTvMBaR0XZTSrVWo4j55Rc6cA==}
    dev: false

  /vscode-textmate@8.0.0:
    resolution: {integrity: sha512-AFbieoL7a5LMqcnOF04ji+rpXadgOXnZsxQr//r83kLPr7biP7am3g9zbaZIaBGwBRWeSvoMD4mgPdX3e4NWBg==}
    dev: false

  /watchpack@2.4.0:
    resolution: {integrity: sha512-Lcvm7MGST/4fup+ifyKi2hjyIAwcdI4HRgtvTpIUxBRhB+RFtUh8XtDOxUfctVCnhVi+QQj49i91OyvzkJl6cg==}
    engines: {node: '>=10.13.0'}
    dependencies:
      glob-to-regexp: 0.4.1
      graceful-fs: 4.2.11
    dev: false

  /web-namespaces@2.0.1:
    resolution: {integrity: sha512-bKr1DkiNa2krS7qxNtdrtHAmzuYGFQLiQ13TsorsdT6ULTkPLKuu5+GsFpDlg6JFjUTwX2DyhMPG2be8uPrqsQ==}
    dev: false

  /web-worker@1.2.0:
    resolution: {integrity: sha512-PgF341avzqyx60neE9DD+XS26MMNMoUQRz9NOZwW32nPQrF6p77f1htcnjBSEV8BGMKZ16choqUG4hyI0Hx7mA==}
    dev: false

  /which@1.3.1:
    resolution: {integrity: sha512-HxJdYWq1MTIQbJ3nw0cqssHoTNU267KlrDuGZ1WYlxDStUtKUhOaJmh112/TZmHxxUfuJqPXSOm7tDyas0OSIQ==}
    hasBin: true
    dependencies:
      isexe: 2.0.0
    dev: false

  /yallist@2.1.2:
    resolution: {integrity: sha512-ncTzHV7NvsQZkYe1DW7cbDLm0YpzHmZF5r/iyP3ZnQtMiJ+pjzisCiMNI+Sj+xQF5pXhSHxSB3uDbsBTzY/c2A==}
    dev: false

  /yocto-queue@0.1.0:
    resolution: {integrity: sha512-rVksvsnNCdJ/ohGc6xgPwyN8eheCxsiLM8mxuE/t/mOVqJewPuO1miLpTHQiRgTKCLexL4MeAFVagts7HmNZ2Q==}
    engines: {node: '>=10'}
    dev: false

  /zod@3.22.4:
    resolution: {integrity: sha512-iC+8Io04lddc+mVqQ9AZ7OQ2MrUKGN+oIQyq1vemgt46jwCwLfhq7/pwnBnNXXXZb8VTVLKwp9EDkx+ryxIWmg==}
    dev: false

  /zwitch@2.0.4:
    resolution: {integrity: sha512-bXE4cR/kVZhKZX/RjPEflHaKVhUVl85noU3v6b8apfQEc1x4A+zBxjZ4lN8LqGd6WZ3dl98pY4o717VFmoPp+A==}
    dev: false<|MERGE_RESOLUTION|>--- conflicted
+++ resolved
@@ -13,17 +13,10 @@
     version: 4.2.3(next@13.5.6)
   nextra:
     specifier: latest
-<<<<<<< HEAD
-    version: 2.13.2(next@13.0.6)(react-dom@18.2.0)(react@18.2.0)
-  nextra-theme-docs:
-    specifier: latest
-    version: 2.13.2(next@13.0.6)(nextra@2.13.2)(react-dom@18.2.0)(react@18.2.0)
-=======
     version: 2.13.2(next@13.5.6)(react-dom@18.2.0)(react@18.2.0)
   nextra-theme-docs:
     specifier: latest
     version: 2.13.2(next@13.5.6)(nextra@2.13.2)(react-dom@18.2.0)(react@18.2.0)
->>>>>>> 1bae7789
   react:
     specifier: ^18.2.0
     version: 18.2.0
@@ -2242,11 +2235,7 @@
       - babel-plugin-macros
     dev: false
 
-<<<<<<< HEAD
-  /nextra-theme-docs@2.13.2(next@13.0.6)(nextra@2.13.2)(react-dom@18.2.0)(react@18.2.0):
-=======
   /nextra-theme-docs@2.13.2(next@13.5.6)(nextra@2.13.2)(react-dom@18.2.0)(react@18.2.0):
->>>>>>> 1bae7789
     resolution: {integrity: sha512-yE4umXaImp1/kf/sFciPj2+EFrNSwd9Db26hi98sIIiujzGf3+9eUgAz45vF9CwBw50FSXxm1QGRcY+slQ4xQQ==}
     peerDependencies:
       next: '>=9.5.3'
@@ -2263,28 +2252,17 @@
       git-url-parse: 13.1.1
       intersection-observer: 0.12.2
       match-sorter: 6.3.1
-<<<<<<< HEAD
-      next: 13.0.6(react-dom@18.2.0)(react@18.2.0)
-      next-seo: 6.4.0(next@13.0.6)(react-dom@18.2.0)(react@18.2.0)
-      next-themes: 0.2.1(next@13.0.6)(react-dom@18.2.0)(react@18.2.0)
-      nextra: 2.13.2(next@13.0.6)(react-dom@18.2.0)(react@18.2.0)
-=======
       next: 13.5.6(react-dom@18.2.0)(react@18.2.0)
       next-seo: 6.4.0(next@13.5.6)(react-dom@18.2.0)(react@18.2.0)
       next-themes: 0.2.1(next@13.5.6)(react-dom@18.2.0)(react@18.2.0)
       nextra: 2.13.2(next@13.5.6)(react-dom@18.2.0)(react@18.2.0)
->>>>>>> 1bae7789
       react: 18.2.0
       react-dom: 18.2.0(react@18.2.0)
       scroll-into-view-if-needed: 3.1.0
       zod: 3.22.4
     dev: false
 
-<<<<<<< HEAD
-  /nextra@2.13.2(next@13.0.6)(react-dom@18.2.0)(react@18.2.0):
-=======
   /nextra@2.13.2(next@13.5.6)(react-dom@18.2.0)(react@18.2.0):
->>>>>>> 1bae7789
     resolution: {integrity: sha512-pIgOSXNUqTz1laxV4ChFZOU7lzJAoDHHaBPj8L09PuxrLKqU1BU/iZtXAG6bQeKCx8EPdBsoXxEuENnL9QGnGA==}
     engines: {node: '>=16'}
     peerDependencies:
