--- conflicted
+++ resolved
@@ -16,13 +16,8 @@
     "metadata-batch-cli": "NODE_NO_WARNINGS=1 node --loader ts-node/esm utils/metadata-batch-cli.ts",
     "metadata-batch-cli:dry": "pnpm metadata-batch-cli --dry-run",
     "metadata-batch-cli:verbose": "pnpm metadata-batch-cli --verbose",
-<<<<<<< HEAD
-    "validate-metadata": "CHANGED_FILES=$(git diff --name-only HEAD) NODE_OPTIONS=\"--no-warnings\" node --loader ts-node/esm utils/metadata-manager.ts",
-    "validate-pr-metadata": "NODE_OPTIONS=\"--no-warnings\" node --loader ts-node/esm utils/metadata-manager.ts --pr",
-=======
     "validate-metadata": "CHANGED_FILES=$(git diff --name-only HEAD) NODE_NO_WARNINGS=1 node --loader ts-node/esm utils/metadata-manager.ts",
     "validate-pr-metadata": "NODE_NO_WARNINGS=1 node --loader ts-node/esm utils/metadata-manager.ts --pr",
->>>>>>> 065eca6f
     "dev": "next dev",
     "build": "next build",
     "start": "next start",
