--- conflicted
+++ resolved
@@ -5,9 +5,6 @@
 - [How the Optimism Docs Use Nextra](./nextra.md)
 - [How the Optimism Docs Use Remark](./remark.md)
 - [GitHub Actions](./actions.md)
-<<<<<<< HEAD
 - [Algolia Search](./algolia-search.md)
-=======
 - [Lychee Link Checking](./lychee.md)
-- [Public Resources Folder](./resources.md)
->>>>>>> ac2e7048
+- [Public Resources Folder](./resources.md)