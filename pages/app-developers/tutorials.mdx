--- conflicted
+++ resolved
@@ -8,25 +8,10 @@
 
 # App dev tutorials
 
-<<<<<<< HEAD
-This section provides information on bridging erc 20 tokens to op mainnet with viem, bridging eth to op mainnet with viem, communicating between op mainnet and ethereum in solidity, deploying your first contract on op mainnet, estimating transaction costs on op mainnet, tracing deposits and withdrawals, triggering op mainnet transactions from ethereum, bridging your custom erc 20 token using the standard bridge and bridging your standard erc 20 token using the standard bridge. You'll find tutorial to help you understand and work with these topics.
-=======
 If you're a bit more familiar with the OP Stack and Ethereum, you can try walking through one of the tutorials put together by the Optimism community. They'll help you get a head start when building your first Optimistic project.
->>>>>>> aaefe31f
 
 ## Bridging
 <Cards>
-<<<<<<< HEAD
-  <Card title="Bridging ERC-20 tokens with the Optimism SDK" href="/app-developers/tutorials/cross-dom-bridge-erc20" />
-  <Card title="Bridging ETH with Viem" href="/app-developers/tutorials/cross-dom-bridge-eth" />
-  <Card title="Communicating between OP Stack and Ethereum in Solidity" href="/app-developers/tutorials/cross-dom-solidity" />
-  <Card title="Estimating transaction costs on OP Stack" href="/app-developers/tutorials/sdk-estimate-costs" />
-  <Card title="Tracing deposits and withdrawals" href="/app-developers/tutorials/sdk-trace-txns" />
-  <Card title="Triggering OP Stack transactions from Ethereum" href="/app-developers/tutorials/send-tx-from-eth" />
-  <Card title="Bridging your custom ERC-20 token using the Standard Bridge" href="/app-developers/tutorials/standard-bridge-custom-token" />
-  <Card title="Bridging your standard ERC-20 token using the Standard Bridge" href="/app-developers/tutorials/standard-bridge-standard-token" />
-</Cards>
-=======
   <Card title="Communicating between OP Stack and Ethereum in Solidity" href="/app-developers/tutorials/bridging/cross-dom-solidity" icon={<img src="/img/icons/shapes.svg" />} />
   <Card title="Bridging ERC-20 tokens with the Optimism SDK" href="/app-developers/tutorials/bridging/cross-dom-bridge-erc20" icon={<img src="/img/icons/shapes.svg" />} />
   <Card title="Bridging ETH with Viem" href="/app-developers/tutorials/bridging/cross-dom-bridge-eth" icon={<img src="/img/icons/shapes.svg" />} />
@@ -67,5 +52,4 @@
   <Card title="Interop tutorials" href="/app-developers/tutorials/interop" icon={<img src="/img/icons/shapes.svg" />} />
 </Cards>
 
-You can also [suggest a new tutorial](https://github.com/ethereum-optimism/docs/issues/new?assignees=\&labels=tutorial%2Cdocumentation%2Ccommunity-request\&projects=\&template=suggest_tutorial.yaml\&title=%5BTUTORIAL%5D+Add+PR+title) if you have something specific in mind. We'd love to grow this list!
->>>>>>> aaefe31f
+You can also [suggest a new tutorial](https://github.com/ethereum-optimism/docs/issues/new?assignees=\&labels=tutorial%2Cdocumentation%2Ccommunity-request\&projects=\&template=suggest_tutorial.yaml\&title=%5BTUTORIAL%5D+Add+PR+title) if you have something specific in mind. We'd love to grow this list!