{
<<<<<<< HEAD
  "chain-monitoring": "Chain Monitoring",
=======
  "op-challenger": "Configure Challenger For Your Chain",
  "op-conductor": "Conductor",
  "op-deployer": "Deployer",
>>>>>>> 50905475
  "explorer": "Block Explorer"
}<|MERGE_RESOLUTION|>--- conflicted
+++ resolved
@@ -1,10 +1,7 @@
 {
-<<<<<<< HEAD
   "chain-monitoring": "Chain Monitoring",
-=======
   "op-challenger": "Configure Challenger For Your Chain",
   "op-conductor": "Conductor",
   "op-deployer": "Deployer",
->>>>>>> 50905475
   "explorer": "Block Explorer"
 }