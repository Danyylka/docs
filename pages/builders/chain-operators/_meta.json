--- conflicted
+++ resolved
@@ -1,9 +1,5 @@
 {
-<<<<<<< HEAD
-=======
     "chain-operator-overview": "Overview",
-    "create-l2-rollup": "Creating Your Own L2 Rollup",
->>>>>>> aac50076
     "configuration": "Chain Configuration",
     "operations": "Rollup Operations",
     "tutorials": "Tutorials",
