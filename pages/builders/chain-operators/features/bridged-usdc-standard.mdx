--- conflicted
+++ resolved
@@ -13,12 +13,8 @@
 ## Bridged USDC Standard
 Circle introduced the [Bridged USDC Standard](https://www.circle.com/blog/bridged-usdc-standard) to ensure that chain operators can easily deploy a form of USDC that is capable of being upgraded in-place by Circle to Native USDC, if and when appropriate, and prevent the fragmentation problem.
 
-<<<<<<< HEAD
-The Bridged USDC Standard by Circle provides an efficient and modular solution for expanding the Bridged USDC Standard across the Superchain ecosystem.
-=======
 Bridged USDC Standard for the OP Stack allows for an efficient and modular solution for expanding the Bridged USDC Standard across the Superchain ecosystem. Utilizing the cross chain messaging of the canonical OP Stack bridge the adapter allows for easy access to Bridged USDC liquidity across OP Stack chains.
 
->>>>>>> 069e46cd
 
 <Callout type="info">
     OP stack chain operators can deploy Bridged USDC Standard at launch, providing immediate USDC availability for their users. 
