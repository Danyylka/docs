---
title: Chain operator best practices
lang: en-US
description: Learn some best practices for managing the OP Stack's off-chain components.
---

import { Callout } from 'nextra/components'

# Chain operator best practices

The following information has some best practices around running the OP Stack's
off-chain components.

<<<<<<< HEAD
## Correct Release Versions
=======
## Best practices

### Correct release versions
>>>>>>> 682b3601

Chain and node operators should always run the latest production releases of
the OP Stack's off chain components. Our latest releases, notes, and changelogs
can be found on GitHub. `op-node` releases can be found [here](https://github.com/ethereum-optimism/optimism/releases)
and `op-geth` releases can be found [here](https://github.com/ethereum-optimism/op-geth/releases).

*   Production releases are always tags, versioned as
    `<component-name>/v<semver>`. For example, an `op-node` release might be
    versioned as `op-node/v1.7.5`.
*   Tags of the form `v<semver>`, such as `v1.7.7`, indicate releases of all
    Go code only, and **DO NOT** include smart contracts.
*   In the monorepo, this means these `v<semver>` releases contain all `op-*`
    components, and exclude all `contracts-*` components.
*   `op-geth` embeds upstream geth's version inside its own version as follows:
    `vMAJOR.GETH_MAJOR GETH_MINOR GETH_PATCH.PATCH`. Basically, geth's version is
    our minor version. For example, if geth is at `v1.12.0`, the corresponding
    `op-geth` version would be `v1.101200.0`. Note that we pad out to three
    characters for the geth minor version and two characters for the geth patch
    version. Since we cannot left-pad with zeroes, the geth major version is not
    padded.

<<<<<<< HEAD
## Keep Deployment Artifacts
=======
### Keep deployment artifacts
>>>>>>> 682b3601

After deploying your contracts on Ethereum, you should keep a record of all the
deployment artifacts:

*   Contract release tag and commit hash
*   Contract deployment configuration file. This is the JSON file you created
and passed to the deployment script when you deployed the contracts.
*   Contract deployment directory with smart contract artifacts. This is
created in [packages/contracts-bedrock/deployments](https://github.com/ethereum-optimism/optimism/tree/develop/packages/contracts-bedrock/deployments)
*   The rollup configuration file that you generated after the contract
deployment
*   The genesis file that you generated after the contract deployment

<<<<<<< HEAD
## Incremental Upgrade Rollouts 
=======
### Incremental upgrade rollouts 
>>>>>>> 682b3601

When upgrading your nodes, take a staggered approach. This means deploying the
upgrade gradually across your infrastructure and ensuring things work as
expected before making changes to every node.

<<<<<<< HEAD
## Isolate Your Sequencer 
=======
### Isolate your sequencer 
>>>>>>> 682b3601

You can isolate your sequencer node, by not connecting it directly to the
internet. Instead, you could handle your ingress traffic behind a proxy. Have 
the proxy forward traffic to replicas and have them gossip the transactions 
internally.

<<<<<<< HEAD
## Improve Reliability of Peer-to-Peer transactions 
=======
### Improve reliability of peer-to-peer transactions 
>>>>>>> 682b3601

These flags can improve the reliability of peer-to-peer transactions from internal replica nodes and the sequencer node.

For sequencer nodes:

```
GETH_TXPOOL_JOURNAL: ""
GETH_TXPOOL_JOURNALREMOTES: "false"
GETH_TXPOOL_NOLOCALS: "true"
```

For replica nodes:

```
GETH_TXPOOL_JOURNALREMOTES: "true"
GETH_TXPOOL_LIFETIME: "1h"
GETH_TXPOOL_NOLOCALS: "true"
```

For additional information about these flags, check out our [Execution Layer Configuration Options](/builders/node-operators/configuration/execution-config) doc.

## Write your own runbooks

Create custom runbooks to prepare for operating an OP Stack chain. For a deeper understanding of daily operations and best practices, explore the public [OP Mainnet Runbooks](https://oplabs.notion.site/OP-Mainnet-Runbooks-120f153ee1628045b230d5cd3df79f63) to see how these practices could be applied to your own chain.

## Assumptions

### op-proposer assumes archive mode 

The `op-proposer` currently assumes that `op-geth` is being run in archive
mode. This will likely be updated in a future network upgrade, but it is 
necessary for L2 withdrawals at the moment.<|MERGE_RESOLUTION|>--- conflicted
+++ resolved
@@ -11,13 +11,7 @@
 The following information has some best practices around running the OP Stack's
 off-chain components.
 
-<<<<<<< HEAD
-## Correct Release Versions
-=======
-## Best practices
-
-### Correct release versions
->>>>>>> 682b3601
+## Correct release versions
 
 Chain and node operators should always run the latest production releases of
 the OP Stack's off chain components. Our latest releases, notes, and changelogs
@@ -39,11 +33,7 @@
     version. Since we cannot left-pad with zeroes, the geth major version is not
     padded.
 
-<<<<<<< HEAD
-## Keep Deployment Artifacts
-=======
-### Keep deployment artifacts
->>>>>>> 682b3601
+## Keep deployment artifacts
 
 After deploying your contracts on Ethereum, you should keep a record of all the
 deployment artifacts:
@@ -57,32 +47,20 @@
 deployment
 *   The genesis file that you generated after the contract deployment
 
-<<<<<<< HEAD
-## Incremental Upgrade Rollouts 
-=======
-### Incremental upgrade rollouts 
->>>>>>> 682b3601
+## Incremental upgrade rollouts 
 
 When upgrading your nodes, take a staggered approach. This means deploying the
 upgrade gradually across your infrastructure and ensuring things work as
 expected before making changes to every node.
 
-<<<<<<< HEAD
-## Isolate Your Sequencer 
-=======
-### Isolate your sequencer 
->>>>>>> 682b3601
+## Isolate your sequencer 
 
 You can isolate your sequencer node, by not connecting it directly to the
 internet. Instead, you could handle your ingress traffic behind a proxy. Have 
 the proxy forward traffic to replicas and have them gossip the transactions 
 internally.
 
-<<<<<<< HEAD
-## Improve Reliability of Peer-to-Peer transactions 
-=======
-### Improve reliability of peer-to-peer transactions 
->>>>>>> 682b3601
+## Improve reliability of peer-to-peer transactions 
 
 These flags can improve the reliability of peer-to-peer transactions from internal replica nodes and the sequencer node.
 
