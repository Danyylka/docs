--- conflicted
+++ resolved
@@ -287,17 +287,12 @@
 
 ### data-availability-type
 
-<<<<<<< HEAD
-The data availability type to use for submitting batches to the L1. Valid
-options: calldata, blobs. The default value is `calldata`.
-=======
 <Callout type="info">
   Setting this flag to `auto` will allow the batcher to automatically switch between `calldata` and `blobs` based on the current L1 gas price.
 </Callout>
 
 The data availability type to use for submitting batches to the L1. Valid
 options: `calldata`, `blobs`, and `auto`. The default value is `calldata`.
->>>>>>> 554144ed
 
 <Tabs items={['Syntax', 'Example', 'Environment Variable']}>
   <Tabs.Tab>`--data-availability-type=<value>`</Tabs.Tab>
@@ -932,35 +927,3 @@
   <Tabs.Tab>`--version=<value>`</Tabs.Tab>
   <Tabs.Tab>`--version=false`</Tabs.Tab>
 </Tabs>
-<<<<<<< HEAD
-
-## Batcher Policy
-
-The batcher policy defines high-level constraints and responsibilities regarding how L2 data is posted to L1. Below are the standard guidelines for configuring the batcher within the OP Stack.
-
-| Parameter                  | Description                                                                                                    | Administrator           | Requirement                                                                                | Notes                                                                                                                                                                                                                                    |
-| -------------------------- | -------------------------------------------------------------------------------------------------------------- | ----------------------- | ------------------------------------------------------------------------------------------ | ---------------------------------------------------------------------------------------------------------------------------------------------------------------------------------------------------------------------------------------- |
-| Data Availability Type     | Specifies whether the batcher uses **blobs** or **calldata** to post transaction data to L1.                   | Batch submitter address | Ethereum (Blobs or Calldata)                                                               | - Alternative data availability (Alt-DA) is not yet supported in the standard configuration.<br />- The sequencer can switch at will between blob transactions and calldata, with no restrictions, because both are fully secured by L1. |
-| Batch Submission Frequency | Determines how frequently the batcher submits aggregated transaction data to L1 (via the batcher transaction). | Batch submitter address | Must target **1,800 L1 blocks** (6 hours on Ethereum, assuming 12s L1 block time) or lower | - Batches must be posted before the sequencing window closes (commonly 12 hours by default).<br />- Leave a buffer for L1 network congestion and data size to ensure that each batch is fully committed in a timely manner.              |
-| Output Frequency           | Defines how frequently L2 output roots are submitted to L1 (via the output oracle).                            | L1 Proxy Admin          | **43,200 L2 blocks** (24 hours at 2s block times) or lower                                 | - Once fault proofs are implemented, this value may become deprecated.<br />- It cannot be set to 0 (there must be some cadence for outputs).                                                                                            |
-
-### Additional Guidance
-
-*   **Data Availability Types**:
-    *   **Calldata** is generally simpler but can be more expensive on mainnet Ethereum, depending on gas prices.
-    *   **Blobs** are typically lower cost when your chain has enough transaction volume to fill large chunks of data.
-    *   The `op-batcher` can toggle between these approaches by setting the `--data-availability-type=<blobs|calldata>` flag or with the `OP_BATCHER_DATA_AVAILABILITY_TYPE` env variable.
-
-*   **Batch Submission Frequency** (`OP_BATCHER_MAX_CHANNEL_DURATION` and related flags):
-    *   Standard OP Chains frequently target a maximum channel duration between 1–6 hours.
-    *   Your chain should never exceed your L2's sequencing window (commonly 12 hours).
-    *   If targeting a longer submission window (e.g., 5 or 6 hours), be aware that the [safe head](https://github.com/ethereum-optimism/specs/blob/main/specs/glossary.md#safe-l2-head) can stall up to that duration.
-
-*   **Output Frequency**:
-    *   Used to post output roots to L1 for verification.
-    *   The recommended maximum is 24 hours (43,200 blocks at 2s each), though many chains choose smaller intervals.
-    *   Will eventually be replaced or significantly changed by the introduction of fault proofs.
-
-Include these high-level "policy" requirements when you set up or modify your `op-batcher` configuration. See the [Batcher Configuration](#global-options) reference, which explains each CLI flag and environment variable in depth.
-=======
->>>>>>> 554144ed
