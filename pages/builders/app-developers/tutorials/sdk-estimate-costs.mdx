--- conflicted
+++ resolved
@@ -1,23 +1,14 @@
 ---
-<<<<<<< HEAD
-title: Estimating Transaction Costs on OP Stack
-=======
-title: Estimating transaction costs on OP Mainnet
->>>>>>> 1efa7dea
+title: Estimating transaction costs on OP Stack
 lang: en-US
-description: Learn how to use Viem to estimate the cost of a transaction on OP Mainnet.
+description: Learn how to use viem to estimate the cost of a transaction on OP Stack.
 ---
 
 import { Callout, Steps, Tabs } from 'nextra/components'
 
-<<<<<<< HEAD
-# Estimating Transaction Costs on OP Stack
-=======
-<WipCallout />
-# Estimating transaction costs on OP Mainnet
->>>>>>> 1efa7dea
-
-In this tutorial, you'll learn how to use [Viem](https://viem.sh/op-stack/) to estimate the cost of a transaction on OP Mainnet.
+# Estimating transaction costs on OP Stack
+
+In this tutorial, you'll learn how to use [viem](https://viem.sh/op-stack/) to estimate the cost of a transaction on OP Mainnet.
 You'll learn how to estimate the [execution gas fee](/builders/app-developers/transactions/fees#execution-gas-fee) and the [L1 data fee](/builders/app-developers/transactions/fees#l1-data-fee) independently.
 You'll also learn how to estimate the total cost of the transaction all at once.
 
@@ -25,7 +16,7 @@
   Check out the full explainer on [OP Stack transaction fees](/builders/app-developers/transactions/fees) for more information on how OP Mainnet charges fees under the hood.
 </Callout>
 
-## Supported Networks
+## Supported networks
 
 Viem supports any of the [Superchain networks](/chain/networks).
 The OP Stack networks are included in Viem by default.
@@ -42,20 +33,20 @@
 Since Viem is a [Node.js](https://nodejs.org/en/) library, you'll need to create a Node.js project to use it.
 
 <Steps>
-  {<h3>Make a Project Folder</h3>}
+  {<h3>Make a project folder</h3>}
 
   ```bash
   mkdir op-est-cost-tutorial
   cd op-est-cost-tutorial
   ```
 
-  {<h3>Initialize the Project</h3>}
+  {<h3>Initialize the project</h3>}
 
   ```bash
   pnpm init
   ```
 
-  {<h3>Install Viem</h3>}
+  {<h3>Install viem</h3>}
 
   ```bash
   pnpm add viem
@@ -82,7 +73,7 @@
 You will need to get some ETH on OP Sepolia in order to run the code in this tutorial.
 
 <Callout type="info">
-  You can use the [Superchain Faucet](https://console.optimism.io/faucet?utm_source=docs) to get ETH on OP Sepolia.
+  You can use the [Superchain faucet](https://console.optimism.io/faucet?utm_source=docs) to get ETH on OP Sepolia.
 </Callout>
 
 ## Add a private key to your environment
@@ -104,29 +95,7 @@
 node
 ```
 
-<<<<<<< HEAD
 This will bring up a Node REPL prompt that allows you to run JavaScript code.
-=======
-This will bring up a Node REPL prompt that allows you to run javascript code.
-
-## Import dependencies
-
-You need to import some dependencies into your Node REPL session.
-
-<Steps>
-
-{<h3>Import the Optimism SDK</h3>}
-
-```js file=<rootDir>/public/tutorials/sdk-estimate-costs.js#L3 hash=26b2fdb17dd6c8326a54ec51f0769528
-```
-
-{<h3>Import ethers.js</h3>}
-
-```js file=<rootDir>/public/tutorials/sdk-estimate-costs.js#L4 hash=69a65ef97862612e4978b8563e6dbe3a
-```
-
-</Steps>
->>>>>>> 1efa7dea
 
 ## Set session variables
 
@@ -135,7 +104,7 @@
 
 <Steps>
 
-{<h3>Import Viem and other necessary modules</h3>}
+{<h3>Import viem and other necessary modules</h3>}
 
 ```js file=<rootDir>/public/tutorials/sdk-estimate-costs.js#L3-L6 hash=32ecaac58846bfe7e785e2cc35562120
 ```
@@ -222,7 +191,7 @@
 Estimates will never be entirely accurate due to network conditions and gas price fluctuations, but they should be close to the actual costs.
 </Callout>
 
-## Next Steps
+## Next steps
 
 *   Always estimate before sending: Estimating costs before sending a transaction helps prevent unexpected fees and failed transactions.
 *   Account for gas price volatility: Gas prices can change rapidly. Consider adding a buffer to your estimates or implementing a gas price oracle for more accurate pricing.
