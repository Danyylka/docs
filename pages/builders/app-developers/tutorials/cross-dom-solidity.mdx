--- conflicted
+++ resolved
@@ -1,23 +1,12 @@
 ---
-<<<<<<< HEAD
-title: Communicating Between OP Stack and Ethereum in Solidity
-=======
-title: Communicating between OP Mainnet and Ethereum in Solidity
->>>>>>> 1551aa11
+title: Communicating between OP Stack and Ethereum in Solidity
 lang: en-US
 description: Learn how to write Solidity contracts on OP Stack and Ethereum that can talk to each other.
 ---
 
 import { Steps, Callout, Tabs } from 'nextra/components'
 
-<<<<<<< HEAD
-# Communicating Between OP Stack and Ethereum in Solidity
-
-
-=======
-<WipCallout />
-# Communicating between OP Mainnet and Ethereum in Solidity
->>>>>>> 1551aa11
+# Communicating between OP Stack and Ethereum in Solidity
 
 This tutorial explains how to write Solidity contracts on OP Stack and Ethereum that can talk to each other.
 Here you'll use a contract on OP Stack that can set a "greeting" variable on a contract on Ethereum, and vice-versa.
