---
title: Bridging ETH with viem
lang: en-US
description: Learn how to use Viem to transfer ETH between Layer 1 (Ethereum or Sepolia) and Layer 2 (OP Mainnet or OP Sepolia).
---

import { Callout, Steps, Tabs } from 'nextra/components'

# Bridging ETH to OP Mainnet with viem

<<<<<<< HEAD
This tutorial explains how you can use [Viem](https://viem.sh) to bridge ETH from L1 (Ethereum or Sepolia) to L2 (OP Mainnet or OP Sepolia).
Viem is a TypeScript interface for Ethereum that provides low-level stateless primitives for interacting with Ethereum.
It offers an easy way to add bridging functionality to your JavaScript-based application.

Behind the scenes, Viem uses the [Standard Bridge](/builders/app-developers/bridging/standard-bridge) contracts to transfer ETH and ERC-20 tokens.
=======
# Bridging ETH to OP Mainnet with the Optimism SDK

This tutorial explains how you can use the [Optimism SDK](https://sdk.optimism.io) to bridge ETH from L1 (Ethereum or Sepolia) to L2 (OP Mainnet or OP Sepolia).
The Optimism SDK is an easy way to add bridging functionality to your JavaScript-based application.
It also provides some safety rails to prevent common mistakes that could cause ETH or ERC-20 tokens to be made inaccessible.

Behind the scenes, the Optimism SDK uses the [Standard Bridge](/builders/app-developers/bridging/standard-bridge) contracts to transfer ETH and ERC-20 tokens.
>>>>>>> 1efa7dea
Make sure to check out the [Standard Bridge guide](/builders/app-developers/bridging/standard-bridge) if you want to learn more about how the bridge works under the hood.

## Supported networks

Viem supports any of the [Superchain networks](/chain/networks).
The OP Stack networks are included in Viem by default.
If you want to use a network that isn't included by default, you can add it to Viem's chain configurations.

## Dependencies

*   [node](https://nodejs.org/en/)
*   [pnpm](https://pnpm.io/installation)

## Create a demo project

You're going to use Viem for this tutorial.
Since Viem is a [Node.js](https://nodejs.org/en/) library, you'll need to create a Node.js project to use it.

<Steps>
  {<h3>Make a project folder</h3>}

  ```bash
  mkdir bridge-eth
  cd bridge-eth
  ```

  {<h3>Initialize the project</h3>}

  ```bash
  pnpm init
  ```

  {<h3>Install the viem library</h3>}

  ```bash
  pnpm add viem
  ```
</Steps>

<Callout type="info">
  Want to create a new wallet for this tutorial?
  If you have [`cast`](https://book.getfoundry.sh/getting-started/installation) installed you can run `cast wallet new` in your terminal to create a new wallet and get the private key.
</Callout>

## Get ETH on Sepolia

This tutorial explains how to bridge ETH from Sepolia to OP Sepolia.
You will need to get some ETH on Sepolia to follow along.

<Callout type="info">
  You can use [this faucet](https://sepoliafaucet.com) to get ETH on Sepolia.
</Callout>

<<<<<<< HEAD
## Add a private key to Your environment
=======
## Add a private key to your environment
>>>>>>> 1efa7dea

You need a private key in order to sign transactions.
Set your private key as an environment variable with the export command.
Make sure this private key corresponds to an address that has ETH on Sepolia.

```bash
export TUTORIAL_PRIVATE_KEY=0x...
```

## Start the Node REPL

You're going to use the Node REPL to interact with Viem.
To start the Node REPL run the following command in your terminal:

```bash
node
```

This will bring up a Node REPL prompt that allows you to run JavaScript code.

## Import dependencies

You need to import some dependencies into your Node REPL session.

<Steps>
{<h3>Import viem and other packages</h3>}

```js file=<rootDir>/public/tutorials/cross-dom-bridge-eth.js#L3-L6 hash=88319dda3322e76accb9e50222d30abc
```

{<h3>Load private key and set account</h3>}

```js file=<rootDir>/public/tutorials/cross-dom-bridge-eth.js#L9-L10 hash=251ec91fdff9dbc613b459ca3b9fb8bd
```

{<h3>Create L1 public client for reading from the Sepolia network</h3>}

```js file=<rootDir>/public/tutorials/cross-dom-bridge-eth.js#L13-L16 hash=6f2335d67920c219b5fd3590f8450cac
```


<<<<<<< HEAD
{<h3>Create L1 wallet client for sending transactions on Sepolia</h3>}
=======
## Set session variables
>>>>>>> 1efa7dea

```js file=<rootDir>/public/tutorials/cross-dom-bridge-eth.js#L19-L23 hash=a9b217aef7c065eaf3f2a7222494a3e1
```


{<h3>Create L2 public client for interacting with OP Sepolia</h3>}

```js file=<rootDir>/public/tutorials/cross-dom-bridge-eth.js#L26-L29 hash=dd7868fc9ab8f8a34768c8a83232409b
```

{<h3>Create L2 wallet client on OP Sepolia</h3>}

```js file=<rootDir>/public/tutorials/cross-dom-bridge-eth.js#L32-L36 hash=6f91578c5b155d7abfeecf2297ee9f70
```

</Steps>


## Get ETH on Sepolia

You're going to need some ETH on L1 that you can bridge to L2.
You can get some Sepolia ETH from [this faucet](https://sepoliafaucet.com).

## Deposit ETH

Now that you have some ETH on L1 you can deposit that ETH into the `L1StandardBridge` contract. You'll then receive the same number of ETH on L2 in return.

<Tabs items={['depositETH', 'Full Code']}>
  <Tabs.Tab>
    <Steps>
      {<h3>Check your wallet balance on L1</h3>}

      See how much ETH you have on L1 so you can confirm that the deposit worked later on.

      ```js file=<rootDir>/public/tutorials/cross-dom-bridge-eth.js#L38-L39 hash=a77304eb0a056ba30aaa21eee60bcafa
      ```

      <Callout type="info">
        We used `formatEther` method from `viem` to format the balance to ether.
      </Callout>

      {<h3>Create the deposit transaction</h3>}

      Use `buildDepositTransaction` to build the deposit transaction parameters on the L2.

      ```js file=<rootDir>/public/tutorials/cross-dom-bridge-eth.js#L44-L47 hash=01a8dadb00216636f18b72758236d4b0
      ```

      {<h3>Send the deposit transaction</h3>}

      Send the deposit transaction on L1 and log the L1 transaction hash.

      ```js file=<rootDir>/public/tutorials/cross-dom-bridge-eth.js#L49-L50 hash=6c47f29f428cc4c7f6d4ad322e4feaec
      ```

      {<h3>Wait for L1 transaction</h3>}

      Wait for the L1 transaction to be processed and log the receipt.

      ```js file=<rootDir>/public/tutorials/cross-dom-bridge-eth.js#L52-L53 hash=0de1fe6dd17f753ab80d356b38d9ca41
      ```

      {<h3>Extract the L2 transaction hash</h3>}

      Extracts the corresponding L2 transaction hash from the L1 receipt, and logs it.
      This hash represents the deposit transaction on L2.

      ```js file=<rootDir>/public/tutorials/cross-dom-bridge-eth.js#L55-L56 hash=07a053f25193bcfcb9dae397091d755a
      ```

      {<h3>Wait for the L2 transaction to be processed</h3>}

      Wait for the L2 transaction to be processed and confirmed and logs the L2 receipt to verify completion.

      ```js file=<rootDir>/public/tutorials/cross-dom-bridge-eth.js#L58-L62 hash=4ab7fdff1700699951ced567db6d4710
      ```
    </Steps>
  </Tabs.Tab>

  <Tabs.Tab>
      ```js file=<rootDir>/public/tutorials/cross-dom-bridge-eth.js#L3-L63 hash=b7d72a54dcdbb9b89c6874e2862fde00
      ```
  </Tabs.Tab>
</Tabs>

<Callout>
  Using a smart contract wallet?
  As a safety measure, `depositETH` will fail if you try to deposit ETH from a smart contract wallet without specifying a `recipient`.
  Add the `recipient` option to the `depositETH` call to fix this.
</Callout>

## Withdraw ETH

You just bridged some ETH from L1 to L2.
Nice!
Now you're going to repeat the process in reverse to bridge some ETH from L2 to L1.

<Tabs items={['withdrawETH', 'Full code']}>
  <Tabs.Tab>
    <Steps>
      {<h3>Create the withdrawal transaction</h3>}

      Uses `buildWithdrawalTransaction` to create the withdrawal parameters.
      Converts the withdrawal amount to `wei` and specifies the recipient on L1.

      ```js file=<rootDir>/public/tutorials/cross-dom-bridge-eth.js#L68-L72 hash=02315a1703631987498c2ac2684d6968
      ```

      {<h3>Executing the withdrawal</h3>}

      This sends the withdrawal transaction on L2, which initiates the withdrawal process on L2 and logs a transaction hash for tracking the withdrawal.

      ```js file=<rootDir>/public/tutorials/cross-dom-bridge-eth.js#L74-L75 hash=e5f3d46ba9f417fddfa4b861f3f6f208
      ```

      {<h3>Confirming L2 transaction</h3>}

      Wait one hour (max) for the L2 Output containing the transaction to be proposed, and log the receipt, which contains important details like the block number etc.

      ```js file=<rootDir>/public/tutorials/cross-dom-bridge-eth.js#L77-L78 hash=3851af1dc0c3dba9d9de818fb02364e3
      ```

      {<h3>Wait for withdrawal prove</h3>}

      Next, is to prove to the bridge on L1 that the withdrawal happened on L2. To achieve that, you first need to wait until the withdrawal is ready to prove.

      ```js file=<rootDir>/public/tutorials/cross-dom-bridge-eth.js#L80-L83 hash=c1c63ecb4c7f47bc2779fedabb5f70ab
      ```

      Build parameters to prove the withdrawal on the L2.

      ```js file=<rootDir>/public/tutorials/cross-dom-bridge-eth.js#L85-L88 hash=2bc88cda19bd39bfa89451906e4e1ae7
      ```

      {<h3>Prove the withdrawal on the L1</h3>}

      Once the withdrawal is ready to be proven, you'll send an L1 transaction to prove that the withdrawal happened on L2.

      ```js file=<rootDir>/public/tutorials/cross-dom-bridge-eth.js#L90-L92 hash=312b1d49267d75ec0475bc507ae9a742
      ```

      {<h3>Wait for withdrawal finalization</h3>}

      Before a withdrawal transaction can be finalized, you will need to wait for the finalization period.
      This can only happen after the fault proof period has elapsed. On OP Mainnet, this takes 7 days.

      ```js file=<rootDir>/public/tutorials/cross-dom-bridge-eth.js#L94-L97 hash=15e6f754d2e9f11a03f400813efef383
      ```

      <Callout>
        We're currently testing fault proofs on OP Sepolia, so withdrawal times
        reflect Mainnet times.
      </Callout>

      {<h3>Finalize the withdrawal</h3>}

      ```js file=<rootDir>/public/tutorials/cross-dom-bridge-eth.js#L99-L102 hash=02f0f111055d889d627785754e6935ae
      ```

      {<h3>Wait until the withdrawal is finalized</h3>}

      ```js file=<rootDir>/public/tutorials/cross-dom-bridge-eth.js#L104-L106 hash=b3e63b66595ba34594c366e69a451abe
      ```

      {<h3>Check the withdrawal status</h3>}

      ```js file=<rootDir>/public/tutorials/cross-dom-bridge-eth.js#L108-L112 hash=3bd3e14a6c32270cc75d6b691e7b0c91
      ```
    </Steps>
  </Tabs.Tab>

  <Tabs.Tab>

  ```js file=<rootDir>/public/tutorials/cross-dom-bridge-eth.js#L68-L111 hash=cd8d5c4858141d43b519cd7267cd89a9
  ```

  </Tabs.Tab>
</Tabs>

## Important Considerations

<Callout type="warning">
  *   Challenge period: The 7-day withdrawal challenge Period is crucial for security.
  *   Gas costs: Withdrawals involve transactions on both L2 and L1, each incurring gas fees.
  *   Private Key handling: Use secure key management practices in real applications.
  *   RPC endpoint security: Keep your API key (or any RPC endpoint) secure.
</Callout>

## Next steps

*   Develop a user interface for easier interaction with these bridging functions.
*   Implement robust error handling and retry mechanisms for production use.

You've just deposited and withdrawn ETH using `viem/op-stack`.
You should now be able to write applications that use `viem/op-stack` to transfer ETH between L1 and L2.
Although this tutorial used Sepolia and OP Sepolia, the same process works for Ethereum and OP Mainnet.<|MERGE_RESOLUTION|>--- conflicted
+++ resolved
@@ -8,21 +8,11 @@
 
 # Bridging ETH to OP Mainnet with viem
 
-<<<<<<< HEAD
 This tutorial explains how you can use [Viem](https://viem.sh) to bridge ETH from L1 (Ethereum or Sepolia) to L2 (OP Mainnet or OP Sepolia).
 Viem is a TypeScript interface for Ethereum that provides low-level stateless primitives for interacting with Ethereum.
 It offers an easy way to add bridging functionality to your JavaScript-based application.
 
 Behind the scenes, Viem uses the [Standard Bridge](/builders/app-developers/bridging/standard-bridge) contracts to transfer ETH and ERC-20 tokens.
-=======
-# Bridging ETH to OP Mainnet with the Optimism SDK
-
-This tutorial explains how you can use the [Optimism SDK](https://sdk.optimism.io) to bridge ETH from L1 (Ethereum or Sepolia) to L2 (OP Mainnet or OP Sepolia).
-The Optimism SDK is an easy way to add bridging functionality to your JavaScript-based application.
-It also provides some safety rails to prevent common mistakes that could cause ETH or ERC-20 tokens to be made inaccessible.
-
-Behind the scenes, the Optimism SDK uses the [Standard Bridge](/builders/app-developers/bridging/standard-bridge) contracts to transfer ETH and ERC-20 tokens.
->>>>>>> 1efa7dea
 Make sure to check out the [Standard Bridge guide](/builders/app-developers/bridging/standard-bridge) if you want to learn more about how the bridge works under the hood.
 
 ## Supported networks
@@ -76,11 +66,7 @@
   You can use [this faucet](https://sepoliafaucet.com) to get ETH on Sepolia.
 </Callout>
 
-<<<<<<< HEAD
-## Add a private key to Your environment
-=======
 ## Add a private key to your environment
->>>>>>> 1efa7dea
 
 You need a private key in order to sign transactions.
 Set your private key as an environment variable with the export command.
@@ -122,11 +108,7 @@
 ```
 
 
-<<<<<<< HEAD
 {<h3>Create L1 wallet client for sending transactions on Sepolia</h3>}
-=======
-## Set session variables
->>>>>>> 1efa7dea
 
 ```js file=<rootDir>/public/tutorials/cross-dom-bridge-eth.js#L19-L23 hash=a9b217aef7c065eaf3f2a7222494a3e1
 ```
@@ -143,7 +125,6 @@
 ```
 
 </Steps>
-
 
 ## Get ETH on Sepolia
 
@@ -315,7 +296,7 @@
   *   RPC endpoint security: Keep your API key (or any RPC endpoint) secure.
 </Callout>
 
-## Next steps
+## Next Steps
 
 *   Develop a user interface for easier interaction with these bridging functions.
 *   Implement robust error handling and retry mechanisms for production use.
