--- conflicted
+++ resolved
@@ -9,15 +9,11 @@
 
 # Network Upgrade Overview
 
-<<<<<<< HEAD
-This section has information on how to upgrade your Mainnet and Testnet nodes 
-=======
 <Callout type="warning">
   Read this [notice](/builders/notices/ecotone-changes.mdx) to prepare for Ecotone.
 </Callout>
 
 This section has information on how to upgrade your Mainnet and Testnet nodes
->>>>>>> c63bf812
 for new network upgrades. The network upgrade naming scheme after the Bedrock
 upgrade has a geology themed name based on the next letter in the english
 alphabet.
