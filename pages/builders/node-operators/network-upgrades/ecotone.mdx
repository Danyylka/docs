---
title: Ecotone Network Upgrade
lang: en-US
description: Details on how to prepare your nodes for the Ecotone Network upgrade.
---

import { Callout, Steps } from 'nextra/components'
import { Tabs } from 'nextra/components'

# Ecotone Network Upgrade

<Callout type="warning">
  *   The Ecotone upgrade for OP Goerli activated at **1707238800 Tue Feb 6 17:00:00 UTC 2024**.
  *   Ecotone Sepolia releases are published and will activate **1708534800 Wed Feb 21 17:00:00 UTC 2024**.
  *   Ecotone Mainnet upgrade will be at **1710781201 Mon Mar 18 17:00:00 UTC 2024**, pending [governance approval](https://gov.optimism.io/t/upgrade-proposal-5-ecotone-network-upgrade/7669).
</Callout>

The following information is how you can prepare your existing nodes for the Ecotone upgrade and assumes a [basic Ecotone configuration](/builders/notices/ecotone-fee-changes#for-node-operators) is already in place. There
is a new Beacon endpoint for `op-node`, because soon after the Ecotone activation, batch
transactions will be sent as 4844 blobs, and blobs can only be retrieved from Beacon nodes.
This means node operators will need access to a [consensus client](https://ethereum.org/developers/docs/nodes-and-clients#consensus-clients) (i.e. Lighthouse, Lodestar, Nimbus, Prysm, Teku, etc.).

<Callout type="info">
  If you're using Lighthouse, make sure to use at least the finalized version `v4.6.0`
  because the latest rc contains a bug in its `blob_sidecars` http endpoint.
</Callout>

## Configure a Blob Archiver (Archive Nodes)

There is a configurable `beacon-archiver` that will allow nodes to sync blob data that is older than 18 days - after blobs are 18 days old, normal beacon nodes will  "prune" or remove them. If your node is already in sync with the head of the chain, you won't need to use a `beacon-archiver`.
    *   If you're spinning up a new node, if you load it from a snapshot that's within 18 days (the amount of time until blobs are pruned) you will not need to use a `beacon-archiver`  at all as long as your node does not fall offline for more than 18 days.
    *   If you're running a new node that is syncing more than 18 days (the amount of time until blobs are pruned) after Ecotone launch, then you will need to configure a `beacon-archiver` on the `op-node`.

```shell
--l1.beacon-archiver value                                                      ($OP_NODE_L1_BEACON)
          HTTP Endpoint of a Blob Archiver or an L1 Beacon-node that does not prune blobs 
```

Choose one of the following options to access a beacon archiver endpoint:

*   **Option 1:** Run a beacon node with blobs pruning disabled. For example, you can run your own L1 beacon node like [Lighthouse](https://lighthouse-book.sigmaprime.io/run_a_node.html) and configure it to retain all blobs and use that endpoint here.

```shell
# lighthouse
--prune-blobs=false
```

*   **Option 2:**  Run a `blob-archiver` and configure `op-node` to use the `blob-archiver` API service with `--l1.beacon-archiver`.
<<<<<<< HEAD
Running a `blob-archiver` is lighter weight: [https://github.com/base-org/blob-archiver](https://github.com/base-org/blob-archiver). 
=======
Running a `blob-archiver` is lighter weight than running a beacon node that does not prune blobs: [https://github.com/base-org/blob-archiver](https://github.com/base-org/blob-archiver). There is a configurable `beacon-archiver` that will allow nodes to sync blob data that is older than 18 days - after blobs are 18 days old, normal beacon nodes will  "prune" or remove them. If your node is already in sync with the head of the chain, you won't need to use a `beacon-archiver`.
    *   If you're spinning up a new node, if you load it from a snapshot that's within 18 days (the amount of time until blobs are pruned) you will not need to use a `beacon-archiver`  at all as long as your node does not fall offline for more than 18 days.
    *   If you're running a new node that is syncing more than 18 days (the amount of time until blobs are pruned) after Ecotone launch, then you will need to configure a `beacon-archiver` on the `op-node`.

```shell
--l1.beacon-archiver value                                                      ($OP_NODE_L1_BEACON)
          HTTP Endpoint of a Blob Archiver or an L1 Beacon-node that does not prune blobs 
```
>>>>>>> 18612f3c

*   **Option 3:** If you don't want to operate any Beacon infrastructure, you can use an external service that provides access to pruned Blobs.

## Verify Your Configuration

You can verify your node is configured correctly with the following:

*   `op-node` and `op-geth` will log their configurations at startup
*   Check that Ecotone time is set to `activation-timestamp` in the op-node logs
*   Check that Ecotone and Cancun time is set to `activation-timestamp` in the op-geth logs

## Additional Support

If you require additional support. Please reach out on our [developer forum](https://github.com/ethereum-optimism/developers/discussions) and we'll answer your questions there.<|MERGE_RESOLUTION|>--- conflicted
+++ resolved
@@ -46,9 +46,6 @@
 ```
 
 *   **Option 2:**  Run a `blob-archiver` and configure `op-node` to use the `blob-archiver` API service with `--l1.beacon-archiver`.
-<<<<<<< HEAD
-Running a `blob-archiver` is lighter weight: [https://github.com/base-org/blob-archiver](https://github.com/base-org/blob-archiver). 
-=======
 Running a `blob-archiver` is lighter weight than running a beacon node that does not prune blobs: [https://github.com/base-org/blob-archiver](https://github.com/base-org/blob-archiver). There is a configurable `beacon-archiver` that will allow nodes to sync blob data that is older than 18 days - after blobs are 18 days old, normal beacon nodes will  "prune" or remove them. If your node is already in sync with the head of the chain, you won't need to use a `beacon-archiver`.
     *   If you're spinning up a new node, if you load it from a snapshot that's within 18 days (the amount of time until blobs are pruned) you will not need to use a `beacon-archiver`  at all as long as your node does not fall offline for more than 18 days.
     *   If you're running a new node that is syncing more than 18 days (the amount of time until blobs are pruned) after Ecotone launch, then you will need to configure a `beacon-archiver` on the `op-node`.
@@ -57,7 +54,6 @@
 --l1.beacon-archiver value                                                      ($OP_NODE_L1_BEACON)
           HTTP Endpoint of a Blob Archiver or an L1 Beacon-node that does not prune blobs 
 ```
->>>>>>> 18612f3c
 
 *   **Option 3:** If you don't want to operate any Beacon infrastructure, you can use an external service that provides access to pruned Blobs.
 
