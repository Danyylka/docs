---
title: Ecotone Network Upgrade
lang: en-US
description: Details on how to prepare your nodes for the Ecotone Network upgrade.
---

import { Callout, Steps } from 'nextra/components'

# Ecotone Network Upgrade

<Callout type="warning">
  The Ecotone testnet network upgrade for OP Goerli activated at **1707238800 Tue Feb 6 17:00:00 UTC 2024**. The Ecotone upgrade for OP Sepolia is not scheduled yet.
</Callout>

The following information is how you can prepare your existing nodes for the Ecotone upgrade. There
is a new Beacon endpoint for `op-node`, because soon after the Ecotone activation, batch
transactions will be sent as 4844 blobs, and blobs can only be retrieved from Beacon nodes.
This means node operators will need access to a [consensus client](https://ethereum.org/developers/docs/nodes-and-clients#consensus-clients) (i.e. Lighthouse, Lodestar, Nimbus, Prysm, Teku, etc.).

<Callout type="info">
  If you're using Lighthouse, make sure to use at least the finalized version `v4.6.0`
  because the latest rc contains a bug in its `blob_sidecars` http endpoint.
</Callout>

## Required Actions (All Nodes)

These steps are necessary for EVERY node operator:

1.  Upgrade your `op-geth` to version: [v1.101308.0](https://github.com/ethereum-optimism/op-geth/releases/tag/v1.101308.0)
2.  Upgrade your `op-node` to version: [v1.5.1](https://github.com/ethereum-optimism/optimism/releases/tag/v1.5.1)
3.  Set [--l1.beacon / $OP\_NODE\_L1\_BEACON](/builders/node-operators/management/configuration#l1beacon) with the address of your L1 Beacon-node HTTP endpoint to use.
4.  Either run your own L1 beacon node or configure to use an external RPC like [QuickNode](https://www.quicknode.com/docs/ethereum/eth-v1-beacon-genesis).

<Callout type="warning">
<<<<<<< HEAD
  You must set an L1 beacon value ASAP as soon as you update to the latest release.
  If Ecotone activates before you've set a beacon value, then your node will crash.
</Callout>

## Enable Snapsync/EL Sync (Full Nodes)

For full nodes, the fastest way to get up and running is by enabling snapsync/EL sync. Use the following steps to get started:

1.  Enable `—-syncmode=execution-layer` on `op-node`. More details on [`—-syncmode=execution-layer`](../management/configuration#configuring-op-node). This essentially tells `op-node` not to sync from L1 Data because the execution layer has been configured to sync on its own.
2.  Enable `syncmode=snap` on `op-geth`. More details on [`syncmode=snap`](../management/configuration#configuration).

<Callout>
  If you're running a full node without EL sync, follow the next step to [configure a blob archiver](#configure-a-blob-archiver-archive-nodes).
=======
    The Ecotone testnet network upgrade for OP Sepolia will activate at **1708534800 Wed Feb 21 17:00:00 UTC 2024**.
>>>>>>> 14a413e4
</Callout>

## Configure a Blob Archiver (Archive Nodes)

<<<<<<< HEAD
There are several blob archiver options for archive nodes and new full notes without EL sync. Choose one of the following options:

*   **Option 1:** Configure a blob archiver. You will need an [RPC endpoint](/chain/networks) for this option.
*   **Option 2:** Configure your own beacon node to retain all blobs to not rely on a blob archiver or use an external RPC provider that runs blob-retaining beacon nodes [like QuickNode](https://www.quicknode.com/docs/ethereum/eth-v1-beacon-genesis).
*   **Option 3:** Archive nodes can use a snapshot within the last 18 days and not use the blob archiver at all. You must configure the L1 Beacon endpoint on `op-node`, but if L1 beacon endpoint doesn't have the blobs, fall back to blob archiver.
=======
You must upgrade your nodes to the following versions prior to Wed Feb 21 17:00:00 UTC 2024.

*   Upgrade your `op-geth` to version: [v1.101308.0](https://github.com/ethereum-optimism/op-geth/releases/tag/v1.101308.0)
*   Upgrade your `op-node` to version: [v1.5.1](https://github.com/ethereum-optimism/optimism/releases/tag/v1.5.1)
*   Configure [--l1.beacon / $OP_NODE_L1_BEACON](/builders/node-operators/management/configuration#l1beacon) with the address of your L1 Beacon-node HTTP endpoint to use.
>>>>>>> 14a413e4

## Verify Your Configuration

You can verify your node is configured correctly with the following:

*   `op-node` and `op-geth` will log their configurations at startup
*   Check that Ecotone time is set to `activation-timestamp` in the op-node logs
<<<<<<< HEAD
*   Check that Ecotone and Cancun time is set to Ecotone `activation-timestamp` in the op-geth logs
=======
*   Check that Ecotone and Cancun time is set to `activation-timestamp` in the op-geth logs

>>>>>>> 14a413e4

## Additional Support

If you require additional support. Please reach out on our [developer forum](https://github.com/ethereum-optimism/developers/discussions) and we'll answer your questions there.<|MERGE_RESOLUTION|>--- conflicted
+++ resolved
@@ -25,6 +25,7 @@
 ## Required Actions (All Nodes)
 
 These steps are necessary for EVERY node operator:
+You must upgrade your nodes to the following versions prior to Wed Feb 21 17:00:00 UTC 2024.
 
 1.  Upgrade your `op-geth` to version: [v1.101308.0](https://github.com/ethereum-optimism/op-geth/releases/tag/v1.101308.0)
 2.  Upgrade your `op-node` to version: [v1.5.1](https://github.com/ethereum-optimism/optimism/releases/tag/v1.5.1)
@@ -32,7 +33,7 @@
 4.  Either run your own L1 beacon node or configure to use an external RPC like [QuickNode](https://www.quicknode.com/docs/ethereum/eth-v1-beacon-genesis).
 
 <Callout type="warning">
-<<<<<<< HEAD
+
   You must set an L1 beacon value ASAP as soon as you update to the latest release.
   If Ecotone activates before you've set a beacon value, then your node will crash.
 </Callout>
@@ -46,26 +47,16 @@
 
 <Callout>
   If you're running a full node without EL sync, follow the next step to [configure a blob archiver](#configure-a-blob-archiver-archive-nodes).
-=======
-    The Ecotone testnet network upgrade for OP Sepolia will activate at **1708534800 Wed Feb 21 17:00:00 UTC 2024**.
->>>>>>> 14a413e4
 </Callout>
 
 ## Configure a Blob Archiver (Archive Nodes)
 
-<<<<<<< HEAD
+
 There are several blob archiver options for archive nodes and new full notes without EL sync. Choose one of the following options:
 
 *   **Option 1:** Configure a blob archiver. You will need an [RPC endpoint](/chain/networks) for this option.
 *   **Option 2:** Configure your own beacon node to retain all blobs to not rely on a blob archiver or use an external RPC provider that runs blob-retaining beacon nodes [like QuickNode](https://www.quicknode.com/docs/ethereum/eth-v1-beacon-genesis).
 *   **Option 3:** Archive nodes can use a snapshot within the last 18 days and not use the blob archiver at all. You must configure the L1 Beacon endpoint on `op-node`, but if L1 beacon endpoint doesn't have the blobs, fall back to blob archiver.
-=======
-You must upgrade your nodes to the following versions prior to Wed Feb 21 17:00:00 UTC 2024.
-
-*   Upgrade your `op-geth` to version: [v1.101308.0](https://github.com/ethereum-optimism/op-geth/releases/tag/v1.101308.0)
-*   Upgrade your `op-node` to version: [v1.5.1](https://github.com/ethereum-optimism/optimism/releases/tag/v1.5.1)
-*   Configure [--l1.beacon / $OP_NODE_L1_BEACON](/builders/node-operators/management/configuration#l1beacon) with the address of your L1 Beacon-node HTTP endpoint to use.
->>>>>>> 14a413e4
 
 ## Verify Your Configuration
 
@@ -73,12 +64,7 @@
 
 *   `op-node` and `op-geth` will log their configurations at startup
 *   Check that Ecotone time is set to `activation-timestamp` in the op-node logs
-<<<<<<< HEAD
-*   Check that Ecotone and Cancun time is set to Ecotone `activation-timestamp` in the op-geth logs
-=======
 *   Check that Ecotone and Cancun time is set to `activation-timestamp` in the op-geth logs
-
->>>>>>> 14a413e4
 
 ## Additional Support
 
