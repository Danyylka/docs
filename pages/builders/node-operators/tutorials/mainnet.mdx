---
title: Running an OP Mainnet Node from Source
lang: en-US
description: Learn how to run an OP Mainnet node from source code.
---

import { Callout, Steps } from 'nextra/components'

# Running an OP Mainnet Node from Source

This tutorial explains how to run an OP Mainnet node from source code.
Running an OP Mainnet node from source code is a flexible alternative to using pre-built Docker images.

## Building the Source Code

You'll need to build `op-node` and `op-geth` from their respective source repositories before you can run a node.
Make sure to follow the instructions on [Building a Node from Source](./node-from-source) before continuing.

## Hardware Requirements

Hardware requirements for OP Mainnet nodes can vary depending on the type of node you plan to run.
Archive nodes generally require significantly more resources than full nodes.
Below are suggested minimum hardware requirements for each type of node.

*   16GB RAM
*   1TB SSD (full node) or 2TB SSD (archive node)
*   Reasonably modern CPU

## Get the Migrated Data Directory

OP Mainnet underwent a large database migration as part of the [Bedrock Upgrade](https://web.archive.org/web/20230608050602/https://blog.oplabs.co/introducing-optimism-bedrock/) in 2023.
You will need access to the migrated OP Mainnet database to run a node.
You can [migrate your own data directory](https://web.archive.org/web/20240110231645/https://blog.oplabs.co/reproduce-bedrock-migration/) or simply download database that has already been migrated.
In this section, you'll learn how to download and verify the pre-migrated database.

<Steps>

{<h3>Download the Migrated Data Directory</h3>}

Click the link below to find the latest publicly available database snapshots for OP Mainnet.
Snapshots are available for multiple dates and snapshots get larger as they get closer the current date.
Snapshots are large files and may take some time to download.

<<<<<<< HEAD
  [FastNode](https://datapoint.fastnode.io/) provides an alternative OP mainnet snapshot solution.

    <Callout type="warning">
    **Please note:** FastNode is a 3rd party provider, and Optimism hasn't verified the snapshots.
  </Callout>


  {<h3>Verify the Download</h3>}
=======
[OP Mainnet Snapshots](/builders/node-operators/management/snapshots#op-mainnet)
>>>>>>> 9beff768

{<h3>Verify the Download</h3>}

You should always verify the integrity of your downloads to ensure that they have not been corrupted.
A corrupted database can include invalid data or may cause your node to fail.
Verify the integrity of the download by checking the SHA256 checksum of the downloaded file.

```bash
sha256sum <filename>
```

For instance, if you've downloaded the very first database snapshot, you can verify the download by running the following command:

```bash
sha256sum mainnet-bedrock.tar.zst
```

You should see then following output:

```bash
ec4baf47e309a14ffbd586dc85376833de640c0f2a8d7355cb8a9e64c38bfcd1  mainnet-bedrock.tar.zst
```

Your exact output will depend on the snapshot you've downloaded.
Check the [OP Mainnet Snapshots](/builders/node-operators/management/snapshots#op-mainnet) page for the correct checksum for the snapshot you've downloaded.

{<h3>Extract the Data Directory</h3>}

Once you've downloaded the database snapshot, you'll need to extract it to a directory on your machine.
This will take some time to complete.

```bash
tar xvf <filename>
```

For instance, if you've downloaded the very first database snapshot, you can extract it by running the following command:

```bash
tar xvf mainnet-bedrock.tar.zst
```

</Steps>

## Get the Legacy Geth Directory (Optional)

Blocks and transactions included in OP Mainnet before the Bedrock Upgrade cannot be executed by modern OP Mainnet nodes.
OP Mainnet nodes will **serve** these blocks and transactions but cannot run certain queries against them (e.g. `eth_call`).
If you need to run stateful queries like `eth_call` against these older blocks and transactions, you will need to run a Legacy Geth node alongside your OP Mainnet node.

Running a Legacy Geth node is entirely optional and typically only useful for operators who want to run complete archive nodes of the OP Mainnet state.
If you want to run a full node then you can safely skip this section.

<Steps>

{<h3>Download the Legacy Geth Data Directory</h3>}

Click the link below to download the latest publicly available database snapshot for Legacy Geth.
This is a very large file (2.9TB), so expect the download to take some time to complete.

[Legacy Geth Data Directory (2.9TB)](/builders/node-operators/management/snapshots#op-mainnet-legacy)

{<h3>Verify the Download</h3>}

You should always verify the integrity of your downloads to ensure that they have not been corrupted.
A corrupted database can include invalid data or may cause your node to fail.
Verify the integrity of the download by checking the SHA256 checksum of the downloaded file.

```bash
sha256sum mainnet-legacy-archival.tar.zst
```

You should see the following output:

```bash
4adedb61125b81b55f9bdccc2e85092050c65ef2253c86e2b79569732b772829  mainnet-legacy-archival.tar.zst
```

If you see a different output, then the download is corrupted and you should try downloading the file again.

{<h3>Extract the Data Directory</h3>}

Once you've downloaded the database snapshot, you'll need to extract it to a directory on your machine.
This will take some time to complete.

```bash
tar xvf mainnet-legacy-archival.tar.zst
```

</Steps>

## Start Legacy Geth (Optional)

If you've chosen to run a Legacy Geth node alongside your OP Mainnet node, you'll need to start it before you start your OP Mainnet node.

<Steps>

{<h3>Navigate to your Legacy Geth directory</h3>}

Find the directory where you built the `l2geth` binary.

{<h3>Start l2geth</h3>}

Run the following command to start `l2geth`:

```bash
USING_OVM=true \
  ETH1_SYNC_SERVICE_ENABLE=false \
  RPC_API=eth,rollup,net,web3,debug \
  RPC_ENABLE=true \
  RPC_PORT=8546 \
  ./build/bin/geth --datadir /path/to/l2geth-datadir
```

</Steps>

## Create a JWT Secret

`op-geth` and `op-node` communicate over the engine API authrpc.
This communication is secured using a shared secret.
You will need to generate a shared secret and provide it to both `op-geth` and `op-node` when you start them.
In this case, the secret takes the form of a 32 byte hex string.

Run the following command to generate a random 32 byte hex string:

```bash
openssl rand -hex 32 > jwt.txt
```

## Start `op-geth`

It's generally easier to start `op-geth` before starting `op-node`.
You can still start `op-geth` without yet running `op-node`, but the `op-geth` instance will simply not receive any blocks until `op-node` is started.

<Steps>

{<h3>Navigate to your op-geth directory</h3>}

Find the directory where you built the `op-geth` binary.

{<h3>Copy in the JWT secret</h3>}

Copy the JWT secret you generated in a previous step into the `op-geth` directory.

```bash
cp /path/to/jwt.txt .
```

{<h3>Set environment variables</h3>}

Set the following environment variables:

```bash
export DATADIR_PATH=... # Path to the migrated data directory
```

{<h3>Start op-geth</h3>}

Use the following command to start `op-geth` in a default configuration.
The JSON-RPC API will become available on port 8545.
Refer to the `op-geth` [configuration documentation](../management/configuration#op-geth) for more detailed information about available options.

```bash
./build/bin/geth \
  --http \
  --http.port=8545 \
  --http.addr=0.0.0.0 \
  --authrpc.addr=localhost \
  --authrpc.jwtsecret=./jwt.txt \
  --verbosity=3 \
  --rollup.sequencerhttp=https://mainnet-sequencer.optimism.io/ \
  --nodiscover \
  --syncmode=full \
  --maxpeers=0 \
  --op-network=op-mainnet \
  --datadir=$DATADIR_PATH
```

</Steps>

## Start `op-node`

Once you've started `op-geth`, you can start `op-node`.
`op-node` will connect to `op-geth` and begin synchronizing the OP Mainnet state.
`op-node` will begin sending block payloads to `op-geth` when it derives enough blocks from Ethereum.

<Steps>

{<h3>Navigate to your op-node directory</h3>}

Find the directory where you built the `op-node` binary.

{<h3>Copy in the JWT secret</h3>}

Both `op-geth` and `op-node` need to use the same JWT secret.
Copy the JWT secret you generated in a previous step into the `op-node` directory.

```bash
cp /path/to/jwt.txt .
```

{<h3>Set environment variables</h3>}

Set the following environment variables:

```bash
export L1_RPC_URL=...  # URL for the L1 node to sync from
export L1_RPC_KIND=... # RPC type (alchemy, quicknode, infura, parity, nethermind, debug_geth, erigon, basic, any)
```

{<h3>Start op-node</h3>}

Use the following command to start `op-node` in a default configuration.
Refer to the `op-node` [configuration documentation](../management/configuration#op-node) for more detailed information about available options.

```bash
./bin/op-node \
  --l1=$L1_RPC_URL \
  --l1.rpckind=$L1_RPC_KIND \
  --l2=ws://localhost:8551 \
  --l2.jwt-secret=./jwt.txt \
  --network=op-mainnet \
  --rpc.addr=0.0.0.0 \
  --rpc.port=8547
```

<Callout>
Some L1 nodes, like Erigon, do not support the `eth_getProof` RPC method that the `op-node` uses to load L1 data for certain processing steps.
If you are using an L1 node that does not support `eth_getProof`, you will need to include the `--l1.trustrpc` flag when starting `op-node`.
Note that this flag will cause `op-node` to trust the L1 node to provide correct data as it will no longer be able to independently verify the data it receives.
</Callout>

</Steps>

## Synchronization

Once you've started `op-geth` and `op-node` you should see the two begin to communicate with each other and synchronize the OP Mainnet chain.
Initial synchronization can take several hours to complete.

During this time, you will initially observe `op-node` deriving blocks from Ethereum without sending these blocks to `op-geth`.
This means that `op-node` is requesting blocks from Ethereum one-by-one and determining the corresponding OP Mainnet blocks that were published to Ethereum.
You should see logs like the following from `op-node`:

```text
INFO [06-26|13:31:20.389] Advancing bq origin                      origin=17171d..1bc69b:8300332 originBehind=false
```

Once the `op-node` has derived enough blocks from Ethereum, it will begin sending these blocks to `op-geth`.
You should see logs like the following from `op-node`:

```text
INFO [06-26|14:00:59.460] Sync progress                            reason="processed safe block derived from L1" l2_finalized=ef93e6..e0f367:4067805 l2_safe=7fe3f6..900127:4068014 l2_unsafe=7fe3f6..900127:4068014 l2_time=1,673,564,096 l1_derived=6079cd..be4231:8301091
INFO [06-26|14:00:59.460] Found next batch                         epoch=8e8a03..11a6de:8301087 batch_epoch=8301087 batch_timestamp=1,673,564,098
INFO [06-26|14:00:59.461] generated attributes in payload queue    txs=1  timestamp=1,673,564,098
INFO [06-26|14:00:59.463] inserted block                           hash=e80dc4..72a759 number=4,068,015 state_root=660ced..043025 timestamp=1,673,564,098 parent=7fe3f6..900127 prev_randao=78e43d..36f07a fee_recipient=0x4200000000000000000000000000000000000011 txs=1  update_safe=true
```

You should then also begin to see logs like the following from `op-geth`:

```text
INFO [06-26|14:02:12.974] Imported new potential chain segment     number=4,068,194 hash=a334a0..609a83 blocks=1         txs=1         mgas=0.000  elapsed=1.482ms     mgasps=0.000   age=5mo2w20h dirty=2.31MiB
INFO [06-26|14:02:12.976] Chain head was updated                   number=4,068,194 hash=a334a0..609a83 root=e80f5e..dd06f9 elapsed="188.373µs" age=5mo2w20h
INFO [06-26|14:02:12.982] Starting work on payload                 id=0x5542117d680dbd4e
```

## Next Steps

*   If you've already got your node up and running, check out the [Node Metrics and Monitoring Guide](../management/metrics) to learn how to keep tabs on your node and make sure it keeps running smoothly.
*   If you run into any problems, please visit the [Node Troubleshooting Guide](../management/troubleshooting) for help.<|MERGE_RESOLUTION|>--- conflicted
+++ resolved
@@ -41,18 +41,12 @@
 Snapshots are available for multiple dates and snapshots get larger as they get closer the current date.
 Snapshots are large files and may take some time to download.
 
-<<<<<<< HEAD
-  [FastNode](https://datapoint.fastnode.io/) provides an alternative OP mainnet snapshot solution.
-
-    <Callout type="warning">
-    **Please note:** FastNode is a 3rd party provider, and Optimism hasn't verified the snapshots.
-  </Callout>
-
-
-  {<h3>Verify the Download</h3>}
-=======
 [OP Mainnet Snapshots](/builders/node-operators/management/snapshots#op-mainnet)
->>>>>>> 9beff768
+[FastNode](https://datapoint.fastnode.io/) provides an alternative OP mainnet snapshot solution.
+
+<Callout type="warning">
+**Please note:** FastNode is a 3rd party provider, and Optimism hasn't verified the snapshots.
+</Callout>
 
 {<h3>Verify the Download</h3>}
 
