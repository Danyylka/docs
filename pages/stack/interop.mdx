--- conflicted
+++ resolved
@@ -31,9 +31,4 @@
   <Card title="Interoperability predeploys" href="/stack/interop/predeploy" />
 
   <Card title="Cross-chain security" href="/stack/interop/security" />
-<<<<<<< HEAD
-  
-=======
-
->>>>>>> 97fed142
 </Cards>