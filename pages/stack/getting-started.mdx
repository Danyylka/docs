--- conflicted
+++ resolved
@@ -46,11 +46,7 @@
 If you'd like to launch a Superchain-ready L2, check out our guide for running a chain based on the Bedrock release of the OP Stack.
 
 It is possible to modify components of the OP Stack to build novel L2 systems.
-<<<<<<< HEAD
-If you're interested in experimenting with the OP Stack, check out [the OP Stack Hacks section of this site](/operators/chain-operators/hacks/overview).
-=======
 If you're interested in experimenting with the OP Stack, check out [the OP Stack Hacks developers repo](https://github.com/ethereum-optimism/developers/tree/main/docs).
->>>>>>> 1f1c5c17
 Please note that, as of the Bedrock release, the OP Stack is *not* designed to support these modifications and you will very much be *hacking* on the codebase.
 As a result, **you should, for the moment, expect limited (if any) developer support for OP Stack Hacks.**
 OP Stack Hacks will likely make your chain incompatible with the Optimism Superchain.
