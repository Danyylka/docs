--- conflicted
+++ resolved
@@ -35,18 +35,8 @@
 
 <Image src="/img/op-stack/protocol/tx-finality.png" alt="Transaction Finality Diagram." width={0} height={0} sizes="100vw" style={{ width: '100%', height: 'auto' }} quality={100} />
 
-<<<<<<< HEAD
-## Common misconceptions
-=======
 ### Transaction validity
 
-When a transaction is submitted to the network, it is either valid or invalid. If the transaction is valid, the sequencer puts it in a block. If it is invalid, the transaction is discarded. There is no way the sequencer can write an invalid transaction to a new block.
->>>>>>> b9acf97f
-
-The biggest misconception about transaction finality is that a transaction needs to wait for the entire challenge window to become finalized. The reality is the OP Stack transaction finality takes minutes, not 7-days. 
-This section detangles the concept of transaction finality and the Fault Proof System's challenger mechanism
-
-### Transaction validity
 When a transaction is submitted to the network, it is either valid or invalid. If the transaction is valid, the sequencer puts it in a block. If it is invalid, the transaction is discarded. There is no way the sequencer can write an invalid transaction to a new block.
 
 ### Reorgs and finality
@@ -59,15 +49,11 @@
 3.  The sequencer typically republishes the same transactions.
 4.  The system returns to a consistent state after reprocessing.
 
-<<<<<<< HEAD
-### What Is a Claim?
-=======
 ## Common misconceptions
 
 The proof system is entirely separate from the core OP Stack protocol. It is an application-level validation system designed to ensure the accuracy of certain claims about the transaction state.
 
 ### The role of proof system
->>>>>>> b9acf97f
 
 The following is a quick refresher on the Fault Proof System. It is a system designed to ensure the accuracy of certain claims about the transaction state on the L2.
 
@@ -81,7 +67,7 @@
 1.  It allows time to dispute the correctness of output state roots posted to Ethereum by the proposer.
 2.  It provides a security period for withdrawal processing, ensuring the integrity of cross-chain operations.
 
-### Bridge Independence
+### Bridge independence
 
 Key aspects of bridge systems include:
 
