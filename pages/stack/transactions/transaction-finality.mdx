--- conflicted
+++ resolved
@@ -11,7 +11,7 @@
 
 This guide explains how transaction finality works in the OP Stack and addresses common misconceptions around transaction finality and the Fault Proof System.
 
-The OP Stack derives its security from Ethereum by utilizing Ethereum's consensus mechanism. Instead of running an entirely separate consensus protocol, the OP Stack derives a layer 2 blockchain by reading the finalized state on Ethereum.
+The OP Stack derives its security from Ethereum by utilizing Ethereum's consensus mechanism. Instead of running an entirely separate consensus protocol, the OP Stack derives a L2 blockchain by reading the finalized state on Ethereum.
 
 ## Transaction finality states
 
@@ -44,7 +44,6 @@
 
 ### Reorgs and finality
 
-<<<<<<< HEAD
 Once a transaction is included in a finalized Ethereum block, it cannot be reorganized.
 
 If an Ethereum reorganization (reorg) occurs, it affects applications on the OP Stack, such as the Optimism bridge, which uses the OP Stack's proof system to ensure transaction integrity:
@@ -53,14 +52,6 @@
 2.  State Adjustment: The L2 blocks impacted by the reorg revert to an "unsafe" status.
 3.  Transaction Re-publication: The Sequencer typically republishes the same transactions for the bridge, using the proof system to re-establish transaction validity.
 4.  System Restoration: After reprocessing, the system stabilizes, restoring a consistent state for bridge-related operations without impacting the rollup's core finalized state.1
-=======
-If an Ethereum reorganization (reorg) were to occur *before* finality:
-
-1.  L2 nodes detect the L1 reorg.
-2.  Affected `safe` L2 blocks revert to an `unsafe` status.
-3.  The sequencer typically republishes the same transactions.
-4.  The system returns to a consistent state after reprocessing.
->>>>>>> e7556191
 
 ### The role of proof system
 
@@ -87,20 +78,13 @@
 
 One common misconception is confusing withdrawal delays with transaction finality:
 
-<<<<<<< HEAD
 *   Transaction finality occurs in approximately 20 minutes.
 
-*   Withdrawal delays are an application-level security feature specific to the Optimism bridge. These delays impact only L1 withdrawals and do not affect the L2 protocol's transaction finality.
-    This distinction ensures that the core protocol maintains efficiency and quick finalization for Layer 2 transactions.
+*   Withdrawal delays are an application-level security feature specific to the Optimism bridge. 
 
-=======
-*   Transaction finality occurs in approximately 10–15 minutes.
->>>>>>> e7556191
-*   Withdrawal delays (often 7 days) are separate from transaction finality.
-
-*   Withdrawal delays are application-level security features.
-
-*   These delays affect only L1 withdrawals, not L2 transaction finality.
+*   These delays impact only L1 withdrawals and do not affect the L2 protocol's transaction finality.
+    
+*   This distinction ensures that the core protocol maintains efficiency and quick finalization for L2 transactions.
 
 ### Bridge independence
 
