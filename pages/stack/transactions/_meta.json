{
<<<<<<< HEAD
    "fees": "Transaction fees",
    "transaction-flow": "Transaction flow",
    "deposit-flow": "Deposit flow",
    "withdrawal-flow": "Withdrawal flow",
    "forced-transaction": "Forced transaction"
=======
    "fees": "Transaction Fees",
    "transaction-flow": "Transaction Flow",
    "deposit-flow": "Deposit Flow",
    "withdrawal-flow": "Withdrawal Flow",
    "forced-transaction": "Forced Transaction",
    "cross-domain": "Cross Domain Transaction"
>>>>>>> c7745890
}<|MERGE_RESOLUTION|>--- conflicted
+++ resolved
@@ -1,16 +1,8 @@
 {
-<<<<<<< HEAD
     "fees": "Transaction fees",
     "transaction-flow": "Transaction flow",
     "deposit-flow": "Deposit flow",
     "withdrawal-flow": "Withdrawal flow",
-    "forced-transaction": "Forced transaction"
-=======
-    "fees": "Transaction Fees",
-    "transaction-flow": "Transaction Flow",
-    "deposit-flow": "Deposit Flow",
-    "withdrawal-flow": "Withdrawal Flow",
-    "forced-transaction": "Forced Transaction",
-    "cross-domain": "Cross Domain Transaction"
->>>>>>> c7745890
+    "forced-transaction": "Forced transaction",
+    "cross-domain": "Cross domain transaction"
 }