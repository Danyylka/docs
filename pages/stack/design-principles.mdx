---
title: Design philosophy & design principles
lang: en-US
description: Learn the design philosophy and design principles for contributing to the OP Stack.
---

import { Callout } from 'nextra/components'

# Design philosophy & design principles

This guide covers design philosophy and design principles for contributing to the OP Stack.

## Design philosophy

OP Stack is built according to a strong design philosophy that stands on four main pillars: **simplicity**, **pragmatism**, **sustainability**, and, of course, **optimism**.
It's important to understand these pillars as they heavily influence the design of Optimism as a whole.

### Simplicity

Optimism is designed to be as simple as possible for the feature set it provides.
Ideally, Optimism should be composed of the minimum number of moving parts required for a secure, scalable, and flexible L2 system.
This simplicity gives Optimism's design a number of significant advantages over other more complex L2 constructions.

Simplicity reduces engineering overhead, which in turn means we can spend our time working on new features instead of re-creating existing ones.
Optimism prefers to use existing battle-tested Ethereum code and infrastructure where possible.
The most visible example of this philosophy in practice is the choice to use Geth as Optimism's client software.

When dealing with critical infrastructure, simplicity is also security.
Every line of code we write is an opportunity to introduce unintentional bugs.
A simple protocol means there's less code to write and, as a result, less surface area for potential mistakes.
A clean and minimal codebase is also more accessible to external contributors and auditors.
All of this serves to maximize the security and correctness of the Optimism protocol.

Simplicity is also important for the long-term vision of Optimism.
By limiting the amount of code that we write on top of Ethereum tooling, we're able to spend most of our time working directly with existing codebases.
Engineering effort that goes into Optimism can also directly benefit Ethereum, and vice versa.
This will only become more pronounced as the Optimism protocol solidifies and existing resources can be redirected towards core Ethereum infrastructure.

### Pragmatism

For all its idealism, the design process behind Optimism is ultimately driven by pragmatism.
The core Optimism team has real-world constraints, the projects that build on Optimism have real-world needs, and the users that engage with Optimism have real-world problems.
Optimism's design philosophy prioritizes user and developer needs over theoretical perfection.
Sometimes the best solution isn't the prettiest one.

Optimism is also developed with the understanding that any core team will have limited areas of expertise.
Optimism is developed iteratively and strives to continuously pull feedback from users.
Many core Optimism features today (like [EVM Equivalence](https://web.archive.org/web/20231127160757/https://medium.com/ethereum-optimism/introducing-evm-equivalence-5c2021deb306) were only made possible by this iterative approach to protocol development.

### Sustainability

Optimism is in it for the long haul.
Application developers need assurance that the platform they're building on will remain not only operational but competitive over long periods of time.
Optimism's design process is built around the idea of long-term sustainability and not taking shortcuts to scalability.
At the end of the day, a scalable system means nothing without the ecosystem that sustains it.

Sustainability actively influences Optimism's protocol design in ways that go hand-in-hand with our philosophy of simplicity.
The more complex a codebase, the more difficult it is for people outside of the core development team to actively contribute.
By keeping our codebase simple we're able to build a bigger community of contributors who can help maintain the protocol long-term.

### Optimism

Of course, none of this would be possible without a sense of optimism.
Our optimism about the Ethereum vision keeps this project moving forward.
We believe in an optimistic future for Ethereum, a future where we get to redesign our relationships with the institutions that coordinate our lives.

Although Optimism looks like a standalone blockchain, it's ultimately designed as an extension to Ethereum.
We keep this in mind whenever we're creating new features or trying to simplify existing ones.
Optimism is as close to Ethereum as possible not only for pragmatic reasons, but because Optimism exists so that Ethereum can succeed.
We hope that you can see the influence of this philosophy when looking at Optimism's design.

## Design principles for USEful software

The OP Stack is USEful software. The OP Stack is a set of software components for building L2 blockchain ecosystems, built by the Optimism Collective to power Optimism.
<<<<<<< HEAD
Components to be added to the OP Stack should be built according to three key design principles: **U**tility, Simplicity, **E**xtensibility.
Software that follows these principles is **USE**ful software for the Optimism Collective!
=======
Components to be added to the OP Stack should be built according to three key design principles: **Utility, **Simplicity, **Extensibility.
Software that follows these principles is **USEful** software for the Optimism Collective!
>>>>>>> d420b562

### Utility

For something to be part of the OP Stack, it should help power the Optimism Collective.
This condition helps guide the type of software that can be included in the stack.
For instance, a powerful open-source block explorer that makes it easier for users to inspect [the Superchain](https://app.optimism.io/superchain/) would be a great addition to the OP Stack.

Although utility is important for inclusion in the OP Stack, you shouldn't be afraid to experiment.
Do something crazy.
Build something that's never been built before, even if it doesn't have any clear utility. Make a blockchain for Emojis, or whatever. Have fun!

### Simplicity

Complex code does not scale.
Code that makes it into the OP Stack should be simple.

Simplicity reduces engineering overhead, which in turn means the Collective can spend its time working on new features instead of re-creating existing ones.
The OP Stack prefers to use existing battle-tested code and infrastructure where possible.
The most visible example of this philosophy in practice is the choice to use Geth as the OP Stack's default execution engine.

When dealing with critical infrastructure, simplicity is also security and maintainability.
Every line of code written is an opportunity to introduce bugs and vulnerabilities.
A simple protocol means there's less code to write and, as a result, less surface area for potential mistakes.
A clean and minimal codebase is also more accessible to external contributors and auditors.
All of this serves to maximize the security and correctness of the OP Stack.

### Extensibility

Good OP Stack code is inherently open, collaborative, and extensible.
Collaboration allows us to break out of siloed development.
Collaboration allows us to spend more time building on top of one another's work and less time rebuilding the same components over and over again.
Collaboration is how we win, *together*.

Extensible code should be designed with the mindset that others will want to build with and on top of that code.
In practice, this means that the code should be open source (under a permissive license), expose clean APIs, and generally be modular such that another developer can relatively easily extend the functionality of the code.
Extensibility is a key design principle that unlocks the superpower of collaboration within the Optimism Collective ecosystem.

## Contributing to the OP Stack

The OP Stack is a decentralized software stack that anyone can contribute to.
If you're interested in contributing to the OP Stack, check out [the Contributing section on our Community pages](https://community.optimism.io).
Of course, software that has impact for the Optimism Collective is eligible to receive [Retroactive Public Goods Funding](https://app.optimism.io/retropgf). Build for the OP Stack — get rewarded for writing great open source software. What's not to love?<|MERGE_RESOLUTION|>--- conflicted
+++ resolved
@@ -72,13 +72,8 @@
 ## Design principles for USEful software
 
 The OP Stack is USEful software. The OP Stack is a set of software components for building L2 blockchain ecosystems, built by the Optimism Collective to power Optimism.
-<<<<<<< HEAD
-Components to be added to the OP Stack should be built according to three key design principles: **U**tility, Simplicity, **E**xtensibility.
-Software that follows these principles is **USE**ful software for the Optimism Collective!
-=======
 Components to be added to the OP Stack should be built according to three key design principles: **Utility, **Simplicity, **Extensibility.
 Software that follows these principles is **USEful** software for the Optimism Collective!
->>>>>>> d420b562
 
 ### Utility
 
