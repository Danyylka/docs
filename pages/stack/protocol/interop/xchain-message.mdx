--- conflicted
+++ resolved
@@ -23,11 +23,7 @@
 To send a cross-chain message on the Superchain using [native OP Stack interoperability](explainer), these two aspects must be in place:
 
 1.  Each interoperable chain runs a verifying node for each chain in the interoperable set.
-<<<<<<< HEAD
-2.  Each cross-chain message has an initiating transaction on the source chain and finalizing transaction on the destination chain.
-=======
 2.  Each cross-chain message has an initiating transaction on the source chain and a finalizing transaction on the destination chain.
->>>>>>> 73211a63
 
 <br />
 
