---
title: SuperchainERC20
lang: en-US
description: Learn about the basic details of the SuperchainERC20 implementation.
---

import { Callout } from 'nextra/components'

# SuperchainERC20

<Callout>
  Interop is currently in active development and not yet ready for production use. The information provided here may change. Check back regularly for the most up-to-date information.
</Callout>

<<<<<<< HEAD
`SuperchainERC20` is an implementation of [ERC-7802](https://ethereum-magicians.org/t/erc-xxxx-crosschain-token-interface/21508) designed to enable asset interoperability in the Superchain.
=======
`SuperchainERC20` is designed to enable asset interoperability in the Superchain.
>>>>>>> 8131990b
Asset interoperability allows for tokens to securely move across chains without asset wrapping or liquidity pools for maximal capital efficiency, thus unifying liquidity and simplifying the user experience.

Additional features:

*   **Simplified deployments**: Provides a consistent, unified implementation for tokens across all Superchain-compatible networks and a common crosschain interface for the EVM ecosystem at large.
*   **Permissionless propagation**: Easily clone an existing token contract to a new OP Stack chain using `create2` without requiring the original owner, which enables movement of assets to the new chain once Interop goes live. Importantly, permissionless propagation retains the integrity of the original owner on the contract and preserves security but proliferates the contract's availability to new chains.
<<<<<<< HEAD
*   **Ethereum-aligned**: Implements ERC-7802, a unified interface that can be used across all of Ethereum to enable cross-chain mint/burn functionality.
=======
*   **Ethereum-aligned**: Intentionally designed to be generic and supported as an Ethereum-wide implementation (RIP coming soon).
>>>>>>> 8131990b

## How it works

`SuperchainERC20` facilitates secure token transfers between chains in the Superchain networks via native burning and minting.

*   **Token Burning**: Initiating message where token is **burned** on the source chain. A user initiates a transfer of token from one blockchain to another and specifies the recipient wallet address on the destination chain. A specified amount of token is burned on the source chain.
*   **Token Minting**: Executing message where token is **minted** on the destination chain. The specified amount of token is minted on the destination chain directly to the recipient wallet address.

```mermaid
sequenceDiagram
		box rgba(255, 4, 32, 0.1) ChainA
		  participant User-chainA
		  participant SuperchainERC20-chainA
	    participant SuperchainERC20Bridge-chainA
		end
		box rgba(248, 61, 213, 0.1) ChainB
			participant SuperchainERC20Bridge-chainB
	    participant SuperchainERC20-chainB
	    participant User-chainB
		end
  
    
    User-chainA->>SuperchainERC20-chainA: Initiate token transfer
    SuperchainERC20-chainA->>SuperchainERC20Bridge-chainA: Bridge to chainB
    SuperchainERC20Bridge-chainA->>SuperchainERC20-chainA: Burn tokens
    SuperchainERC20Bridge-chainA-->>SuperchainERC20Bridge-chainA: Emit cross-chain event
    SuperchainERC20Bridge-chainB-->>SuperchainERC20Bridge-chainB: Validates message
    SuperchainERC20Bridge-chainB-->>SuperchainERC20-chainB: Mint tokens
    SuperchainERC20-chainB->>User-chainB: User receives tokens
```

This diagram illustrates the process where tokens are burned on the source chain and minted on the destination chain, enabling seamless cross-chain transfers without the need for asset wrapping or liquidity pools.

## Major components

*   **Token Contract**: implements `SuperchainERC20` with bridging functionality.
*   **Factory Predeploy**: uses a `create2`-based factory for deploying `SuperchainERC20` tokens consistently across chains.
*   **Bridging Functions**: using methods like `sendERC20` and `relayERC20` for cross-chain transfers.

## Comparison to other token implementations

`SuperchainERC20` differs from other token implementations in its focus and implementation:

<<<<<<< HEAD
*   `SuperchainERC20` implements ERC-7802, which provides a minimal crosschain mint/burn interface designed to be a common pattern for the EVM ecosystem.
=======
*   `SuperchainERC20` has minimal differentiation from an ERC20 deployment, only requiring a minimal crosschain mint/burn interface, which aims to be a common pattern for the EVM ecosystem (RIP coming soon).
>>>>>>> 8131990b
*   `SuperchainERC20` shares trust assumptions across all chains in the Superchain, such that custom assumptions around security and latency are not required to account for when executing transfers.

<Callout type="info">
  Projects moving from other token implementations may need to adapt to the `SuperchainERC20` specification.
</Callout>

## Implementation details

Application developers must do two things to make their tokens `SuperchainERC20` compatible. Doing this setup now ensures that tokens can benefit from Interop once the Interop upgrade happens.

1.  Permission only `SuperchainERC20Bridge` to call `crosschainMint` and `crosschainBurn`.
2.  Deployment at same address on every chain in the Superchain using `create2` function.

For now, application developers should view `SuperchainERC20`as ERC20 tokens with additional built-in functions that allow cross-chain asset movement that will be enabled once Interop goes live.

<Callout type="warning">
  To enable asset interoperability, `SuperchainERC20` must give access to the address where the future `SuperchainERC20Bridge` will live.
</Callout>

## Next steps

*   Explore the [SuperchainERC20 specifications](https://specs.optimism.io/interop/token-bridging.html) for in-depth implementation details.
*   Watch the [Superchain interop design video walkthrough](https://www.youtube.com/watch?v=FKc5RgjtGes) for a visual explanation of the concepts.
*   Review the [Superchain Interop Explainer](explainer) for answers to common questions about interoperability.<|MERGE_RESOLUTION|>--- conflicted
+++ resolved
@@ -12,22 +12,14 @@
   Interop is currently in active development and not yet ready for production use. The information provided here may change. Check back regularly for the most up-to-date information.
 </Callout>
 
-<<<<<<< HEAD
 `SuperchainERC20` is an implementation of [ERC-7802](https://ethereum-magicians.org/t/erc-xxxx-crosschain-token-interface/21508) designed to enable asset interoperability in the Superchain.
-=======
-`SuperchainERC20` is designed to enable asset interoperability in the Superchain.
->>>>>>> 8131990b
 Asset interoperability allows for tokens to securely move across chains without asset wrapping or liquidity pools for maximal capital efficiency, thus unifying liquidity and simplifying the user experience.
 
 Additional features:
 
 *   **Simplified deployments**: Provides a consistent, unified implementation for tokens across all Superchain-compatible networks and a common crosschain interface for the EVM ecosystem at large.
 *   **Permissionless propagation**: Easily clone an existing token contract to a new OP Stack chain using `create2` without requiring the original owner, which enables movement of assets to the new chain once Interop goes live. Importantly, permissionless propagation retains the integrity of the original owner on the contract and preserves security but proliferates the contract's availability to new chains.
-<<<<<<< HEAD
 *   **Ethereum-aligned**: Implements ERC-7802, a unified interface that can be used across all of Ethereum to enable cross-chain mint/burn functionality.
-=======
-*   **Ethereum-aligned**: Intentionally designed to be generic and supported as an Ethereum-wide implementation (RIP coming soon).
->>>>>>> 8131990b
 
 ## How it works
 
@@ -71,11 +63,7 @@
 
 `SuperchainERC20` differs from other token implementations in its focus and implementation:
 
-<<<<<<< HEAD
 *   `SuperchainERC20` implements ERC-7802, which provides a minimal crosschain mint/burn interface designed to be a common pattern for the EVM ecosystem.
-=======
-*   `SuperchainERC20` has minimal differentiation from an ERC20 deployment, only requiring a minimal crosschain mint/burn interface, which aims to be a common pattern for the EVM ecosystem (RIP coming soon).
->>>>>>> 8131990b
 *   `SuperchainERC20` shares trust assumptions across all chains in the Superchain, such that custom assumptions around security and latency are not required to account for when executing transfers.
 
 <Callout type="info">
