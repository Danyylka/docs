---
title: SuperchainERC20
lang: en-US
description: Learn about the basic details of the SuperchainERC20 implementation.
---

import { Callout } from 'nextra/components'

import { InteropCallout } from '@/components/WipCallout'

<InteropCallout />

# SuperchainERC20

The [`SuperchainERC20`](https://github.com/ethereum-optimism/optimism/blob/develop/packages/contracts-bedrock/src/L2/SuperchainERC20.sol) contract implements [ERC-7802](https://ethereum-magicians.org/t/erc-7802-crosschain-token-interface/21508) to enable asset interoperability within the Superchain.

Asset interoperability allows tokens to move securely across the Superchain by burning tokens on the source chain and minting an equivalent amount on the destination chain. This approach addresses issues such as liquidity fragmentation and poor user experiences caused by asset wrapping or reliance on liquidity pools.

Instead of wrapping assets, this mechanism effectively "teleports" tokens between chains in the Superchain. It provides users with a secure and capital-efficient method for transacting across chains.

Additional features:

*   **Simplified deployments**: Zero infrastructure cost to make your token cross-chain.
    Provides a consistent, unified implementation for tokens across all Superchain-compatible networks and a common cross-chain interface for the EVM ecosystem at large.
*   **Common standard**: Implements ERC-7802, a unified interface that can be used across all of Ethereum to enable cross-chain mint/burn functionality.

## How it works

[`SuperchainERC20`](https://github.com/ethereum-optimism/optimism/blob/develop/packages/contracts-bedrock/src/L2/SuperchainERC20.sol) and [`SuperchainTokenBridge`](https://github.com/ethereum-optimism/optimism/blob/develop/packages/contracts-bedrock/src/L2/SuperchainTokenBridge.sol) work together to allow ERC-20 tokens to be transferred from one chain to the other.

The initiating message burns tokens on the source chain.
The executing message then mints them on the destination chain.

```mermaid

%%{
  init: {
    "sequence": {
      "wrap": true
    }
  }
}%%

sequenceDiagram
  box rgba(0,0,0,0.1) Source Chain
    participant src-erc20 as SuperchainERC20
    participant src-bridge as SuperchainTokenBridge
  end
  actor user as User  
  box rgba(0,0,0,0.1) Destination Chain
    participant dst-l2Xl2 as L2ToL2CrossDomainMessenger
    participant dst-bridge as SuperchainTokenBridge    
    participant dst-erc20 as SuperchainERC20 
  end
  rect rgba(0,0,0,0.1)
    note over src-erc20, dst-l2Xl2: Initiating Message
    user->>src-bridge: 1. Move n tokens
    src-bridge->>src-erc20: 2. Burn n tokens
    src-bridge->>dst-l2Xl2: 3. Relay n tokens to user
  end
  rect rgba(0,0,0,0.1)
    note over user,dst-erc20: Executing message
    user->>dst-l2Xl2: 4. Relay the message
    dst-l2Xl2->>dst-bridge: 4. Relay the message
    dst-bridge->>dst-erc20: 5. Mint n tokens to user
  end
```

#### Initiating message (source chain)

1.  The user (or a contract) calls [`SuperchainTokenBridge.sendERC20`](https://github.com/ethereum-optimism/optimism/blob/develop/packages/contracts-bedrock/src/L2/SuperchainTokenBridge.sol#L52-L78).

2.  The token bridge calls [`SuperchainERC20.crosschainBurn`](https://github.com/ethereum-optimism/optimism/blob/develop/packages/contracts-bedrock/src/L2/SuperchainERC20.sol#L37-L46) to burn those tokens on the source chain.

3.  The source token bridge calls [`SuperchainTokenBridge.relayERC20`](https://github.com/ethereum-optimism/optimism/blob/develop/packages/contracts-bedrock/src/L2/SuperchainTokenBridge.sol#L80-L97) on the destination token bridge.
    This call is relayed using [`L2ToL2CrossDomainMessenger`](./message-passing).

#### Executing message (destination chain)

4.  The user, or a relayer, sends an executing message to [`L2ToL2CrossDomainMessenger`](./message-passing) to relay the message.

5.  The destination token bridge calls [`SuperchainERC20.crosschainMint`](https://github.com/ethereum-optimism/optimism/blob/develop/packages/contracts-bedrock/src/L2/SuperchainERC20.sol#L26-L35) to mint tokens for the user/contract that called `SuperchainTokenBridge.sendERC20` originally.

## Requirements

Application developers must complete two steps to make their tokens compatible with `SuperchainERC20`.
Setting this up in advance ensures tokens will benefit from interop when it becomes available.

*   Grant permission to `SuperchainTokenBridge` (address `0x4200000000000000000000000000000000000028`) to call `crosschainMint` and `crosschainBurn`.
    If you are using [`SuperchainERC20`](https://github.com/ethereum-optimism/optimism/blob/develop/packages/contracts-bedrock/src/L2/SuperchainERC20.sol) this is already done for you.

    {/* 

      Add this after the tutorial is written

      For detailed, step-by-step instructions on implementing SuperchainERC20, refer to [Deploy assets using SuperchainERC20](/stack/interop/tutorials/deploy-superchain-erc20).

      */}

*   Deploy the ERC-20 contract at the same address on every chain in the Superchain.
<<<<<<< HEAD
=======
    This is easiest when using [`create2`](https://book.getfoundry.sh/guides/deterministic-deployments-using-create2).
>>>>>>> 8f211813

<Callout type="warning">
  To ensure security, you must either design the deployer to allow only a specific trusted ERC-20 contract, such as `SuperchainERC20`, to be deployed through it, or call `CREATE2` to deploy the contract directly from an EOA you control.

  This precaution is critical because if an unauthorized ERC-20 contract is deployed at the same address on any Superchain network, it could allow malicious actors to mint unlimited tokens and bridge them to the network where the original ERC-20 contract resides.
</Callout>

## Comparison to other token implementations

`SuperchainERC20` differs from other token implementations in both focus and design:

*   It implements `ERC-7802`, a minimal cross-chain mint/burn interface designed to establish a common standard across the EVM ecosystem.
*   It relies on the shared trust assumptions of the Superchain. All traffic originating from any chain within the Superchain is trusted because these chains [share the same security standard](/superchain/standard-configuration).

<Callout type="info">
  Projects moving from other token implementations may need to adapt to the `SuperchainERC20` specification.
</Callout>

## FAQ

### What happens if I bridge to a chain that does not have the ERC-20 contract?

The initiating message will successfully burn the tokens on the source chain.
However, the executing message will fail because it attempts to call `crosschainMint` on a non-existent contract.
Once a `SuperchainERC20` contract is properly deployed on the destination chain, you can retry the executing message to retrieve your tokens.

## Next steps

*   Watch the [ERC20 to SuperchainERC20 video walkthrough](https://www.youtube.com/watch?v=Gb8glkyBdBA) to learn how to modify an existing ERC20 contract to make it interoperable within the Superchain.
*   Explore the [SuperchainERC20 specifications](https://specs.optimism.io/interop/token-bridging.html) for in-depth implementation details.
*   Check out the [SuperchainERC20 starter kit](https://github.com/ethereum-optimism/superchainerc20-starter) to get started with implementation.
*   Review the [Deploy SuperchainERC20 tutorial](/stack/interop/tutorials/deploy-superchain-erc20) to learn how to deploy a SuperchainERC20.<|MERGE_RESOLUTION|>--- conflicted
+++ resolved
@@ -98,10 +98,6 @@
       */}
 
 *   Deploy the ERC-20 contract at the same address on every chain in the Superchain.
-<<<<<<< HEAD
-=======
-    This is easiest when using [`create2`](https://book.getfoundry.sh/guides/deterministic-deployments-using-create2).
->>>>>>> 8f211813
 
 <Callout type="warning">
   To ensure security, you must either design the deployer to allow only a specific trusted ERC-20 contract, such as `SuperchainERC20`, to be deployed through it, or call `CREATE2` to deploy the contract directly from an EOA you control.
