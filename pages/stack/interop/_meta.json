--- conflicted
+++ resolved
@@ -2,10 +2,6 @@
     "explainer": "Interop explainer",
     "cross-chain-message": "Anatomy of cross-chain message",
     "supersim": "Supersim Multichain Development Environment",
-    "superchain-erc20": "SuperchainERC20 token standard",
-<<<<<<< HEAD
+    "superchain-erc20": "SuperchainERC20",
     "message-passing": "Interop message passing"
-=======
-    "transfer-superchainERC20": "How to transfer a SuperchainERC20"
->>>>>>> 18116a41
 }