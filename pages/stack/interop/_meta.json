--- conflicted
+++ resolved
@@ -4,10 +4,6 @@
     "supersim": "Supersim Multichain Development Environment",
     "message-passing": "Interop message passing",
     "op-supervisor": "OP Supervisor",
-<<<<<<< HEAD
-    "transfer-superchainERC20": "How to transfer a SuperchainERC20",
+    "assets": "Assets",
     "superchainERC20-best-practices": "SuperchainERC20 best practices"
-=======
-    "assets": "Assets"
->>>>>>> 88411d19
 }