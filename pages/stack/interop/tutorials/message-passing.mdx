---
title: Interop message passing tutorial
lang: en-US
description: Learn to implement cross-chain communication in the Superchain by building a message passing system using the L2ToL2CrossDomainMessenger contract.
---

import { Callout } from 'nextra/components'
import { Steps } from 'nextra/components'
import { InteropCallout } from '@/components/WipCallout'

<InteropCallout />

# Interop message passing tutorial

## Overview

This tutorial demonstrates how to implement cross-chain communication within the Superchain ecosystem. You'll build a complete
message passing system that enables different chains to interact with each other using the `L2ToL2CrossDomainMessenger` contract.

### What You'll Build

*   A Greeter contract that stores and updates messages
*   A GreetingSender contract that sends cross-chain messages
*   A TypeScript application to relay messages between chains

### What you'll learn

*   How to deploy contracts across different chains
*   How to implement cross-chain message passing
*   How to handle sender verification across chains
*   How to relay messages manually between chains

<Callout>
  This tutorial provides step-by-step instructions for implementing cross-chain messaging.
  For a conceptual overview,
  see the [message passing explainer](../message-passing).
</Callout>

In this tutorial, you will learn how to use the [`L2ToL2CrossDomainMessenger`](https://github.com/ethereum-optimism/optimism/blob/develop/packages/contracts-bedrock/src/L2/L2ToL2CrossDomainMessenger.sol) contract to pass messages between interoperable blockchains.

## Prerequisites

Before starting this tutorial, ensure your development environment meets the following requirements:

### Technical knowledge

*   Intermediate Solidity programming
*   Basic TypeScript knowledge
*   Understanding of smart contract development
*   Familiarity with blockchain concepts

### Development environment

*   Unix-like operating system (Linux, macOS, or WSL for Windows)
*   Node.js version 16 or higher
*   Git for version control

### Required tools

The tutorial uses these primary tools:

*   Foundry: For smart contract development
*   Supersim: For local blockchain simulation
*   TypeScript: For implementation
*   Viem: For blockchain interaction

## Setting up your development environment

<Steps>
  ### Follow the [Installation Guide](/app-developers/tutorials/supersim/getting-started/installation) to install:

  *   Foundry for smart contract development
  *   Supersim for local blockchain simulation

  ### Verify your installation:

  ```sh
  forge --version
  supersim --version
  ```
</Steps>

## Implementing onchain message passing (in Solidity)

The implementation consists of three main components:

1.  **Greeter Contract**: Deployed on `Chain B`, receives and stores messages.
2.  **GreetingSender Contract**: Deployed on `Chain A`, initiates cross-chain messages.
3.  **Message relay system**: Ensures message delivery between chains.

For development purposes, we'll first use autorelay mode to handle message execution automatically. Later sections cover [manual message relaying](#javascript-message-relaying) for production environments.

<Steps>
  ### Setting up test networks

  <Callout type="warning" emoji="⚠️">
    If you attempt to run these steps with the [devnet](../tools/devnet), you *must* Send the executing message yourself, as explained [here](#implement-manual-message-relaying).
  </Callout>

  1.  In the directory where Supersim is installed, start it with autorelay.

      ```sh
      ./supersim --interop.autorelay
      ```

      Supersim creates three `anvil` blockchains:

      | Role     | ChainID | RPC URL                                        |
      | -------- | ------: | ---------------------------------------------- |
      | L1       |     900 | [http://127.0.0.1:8545](http://127.0.0.1:8545) |
      | OPChainA |     901 | [http://127.0.0.1:9545](http://127.0.0.1:9545) |
      | OPChainB |     902 | [http://127.0.0.1:9546](http://127.0.0.1:9546) |

  2.  In a separate shell, store the configuration in environment variables.

      ```sh
      USER_ADDR=0xf39Fd6e51aad88F6F4ce6aB8827279cffFb92266
      PRIV_KEY=0xac0974bec39a17e36ba4a6b4d238ff944bacb478cbed5efcae784d7bf4f2ff80
      RPC_L1=http://localhost:8545
      RPC_A=http://localhost:9545
      RPC_B=http://localhost:9546
      ```

  <details>
    <summary>Sanity check</summary>

    To verify that the chains are running, check the balance of `$USER_ADDR`.

    ```sh
    cast balance --ether $USER_ADDR --rpc-url $RPC_L1
    cast balance --ether $USER_ADDR --rpc-url $RPC_A
    cast balance --ether $USER_ADDR --rpc-url $RPC_B        
    ```
  </details>

  ### Create the contracts

  1.  Create a new Foundry project.

      ```sh
      mkdir onchain-code
      cd onchain-code
      forge init 
      ```

  2.  In `src/Greeter.sol` put this file.
      This is a variation on [Hardhat's Greeter contract](https://github.com/matter-labs/hardhat-zksync/blob/main/examples/upgradable-example/contracts/Greeter.sol).

      ```solidity file=<rootDir>/public/tutorials/Greeter.sol#L1-L20 hash=b3c5550bcc2cc4272125388ef23a67e7
      ```

  3.  Deploy the `Greeter` contract to Chain B and store the resulting contract address in the `GREETER_B_ADDR` environment variable.

      ```sh
      GREETER_B_ADDR=`forge create --rpc-url $RPC_B --private-key $PRIV_KEY Greeter --broadcast | awk '/Deployed to:/ {print $3}'`
      ```

        <details>
          <summary>Explanation</summary>

          The command that deploys the contract is:

          ```sh
          forge create --rpc-url $RPC_B --private-key $PRIV_KEY Greeter --broadcast
          ```

          The command output gives us the deployer address, the address of the new contract, and the transaction hash:

          ```
          Deployer: 0xf39Fd6e51aad88F6F4ce6aB8827279cffFb92266
          Deployed to: 0x5FC8d32690cc91D4c39d9d3abcBD16989F875707
          Transaction hash: 0xf155d360ec70ee10fe0e02d99c16fa5d6dc2a0e79b005fec6cbf7925ff547dbf
          ```

          The [`awk`](https://www.tutorialspoint.com/awk/index.htm) command looks for the line that has `Deployed to:` and writes the third word in that line, which is the address.

          ```sh
          awk '/Deployed to:/ {print $3}'
          ```

          Finally, in UNIX (including Linux and macOS) the when the command line includes backticks (\`\`\`), the shell executes the code between the backticks and puts the output, in this case the contract address, in the command.
          So we get.

          ```sh
          GREETER_B_ADDR=<the address>
          ```
        </details>

        <details>
          <summary>Sanity check</summary>

          Run these commands to verify the contract works.
          The first and third commands retrieve the current greeting, while the second command updates it.

          ```sh
          cast call --rpc-url $RPC_B $GREETER_B_ADDR "greet()" | cast --to-ascii 
          cast send --private-key $PRIV_KEY --rpc-url $RPC_B $GREETER_B_ADDR "setGreeting(string)" Hello
          cast call --rpc-url $RPC_B $GREETER_B_ADDR "greet()" | cast --to-ascii
          ```
        </details>

  4.  Install the Optimism Solidity libraries into the project.

      ```sh
      cd lib
      npm install @eth-optimism/contracts-bedrock
      cd ..
      echo @eth-optimism/=lib/node_modules/@eth-optimism/ >> remappings.txt
      ```

  5.  The [`@eth-optimism/contracts-bedrock`](https://www.npmjs.com/package/@eth-optimism/contracts-bedrock) library does not have the Interop Solidity code yet.
      Run these commands to add it.

      ```sh
      mkdir -p lib/node_modules/@eth-optimism/contracts-bedrock/interfaces/L2
      wget https://raw.githubusercontent.com/ethereum-optimism/optimism/refs/heads/develop/packages/contracts-bedrock/interfaces/L2/IL2ToL2CrossDomainMessenger.sol
      mv IL2ToL2CrossDomainMessenger.sol lib/node_modules/@eth-optimism/contracts-bedrock/interfaces/L2
      ```

  6.  Create `src/GreetingSender.sol`.

      ```solidity file=<rootDir>/public/tutorials/GreetingSender.sol#L1-L28 hash=75d197d1e1da112421785c2160f6a55a
      ```

        <details>
          <summary>Explanation</summary>

          ```solidity file=<rootDir>/public/tutorials/GreetingSender.sol#L21-L27 hash=6c27ebcf4916e5aa2325d30f99c65436
          ```

          This function encodes a call to `setGreeting` and sends it to a contract on another chain.
          `abi.encodeCall(Greeter.setGreeting, (greeting))` constructs the [calldata](https://docs.soliditylang.org/en/latest/internals/layout_in_calldata.html) by encoding the function selector and parameters.
          The encoded message is then passed to `messenger.sendMessage`, which forwards it to the destination contract (`greeterAddress`) on the specified chain (`greeterChainId`).
          
          This ensures that `setGreeting` is executed remotely with the provided `greeting` value (as long as there is an executing message to relay it).
        </details>

  7.  Deploy `GreetingSender` to chain A.

      ```sh
      GREETER_A_ADDR=`forge create --rpc-url $RPC_A --private-key $PRIV_KEY --broadcast GreetingSender --constructor-args $GREETER_B_ADDR 902 | awk '/Deployed to:/ {print $3}'`
      ```

  ### Send a message

  Send a greeting from chain A to chain B.

  ```sh
  cast call --rpc-url $RPC_B $GREETER_B_ADDR "greet()" | cast --to-ascii 
  cast send --private-key $PRIV_KEY --rpc-url $RPC_A $GREETER_A_ADDR "setGreeting(string)" "Hello from chain A"
  sleep 2
  cast call --rpc-url $RPC_B $GREETER_B_ADDR "greet()" | cast --to-ascii
  ```

  The `sleep` call is because the message is not relayed until the next chain B block, which can take up to two seconds.
</Steps>

## Sender information

Run this command to view the events to see who called `setGreeting`.

```sh
cast logs --rpc-url $RPC_B 'SetGreeting(address,string)'
```

The sender information is stored in the second event topic.
However, for cross-chain messages, this value corresponds to the local `L2ToL2CrossDomainMessenger` contract address (`4200000000000000000000000000000000000023`), making it ineffective for identifying the original sender.

In this section we change `Greeter.sol` to emit a separate event in it receives a cross domain message, with the sender's identity (address and chain ID).

<Steps>
  ### Modify the Greeter contract

  1.  Modify `src/Greeter.sol` to this code.

      ```solidity
      //SPDX-License-Identifier: MIT
      pragma solidity ^0.8.0;

      import { Predeploys } from "@eth-optimism/contracts-bedrock/src/libraries/Predeploys.sol";
      import { IL2ToL2CrossDomainMessenger } from "@eth-optimism/contracts-bedrock/interfaces/L2/IL2ToL2CrossDomainMessenger.sol";    

      contract Greeter {

          IL2ToL2CrossDomainMessenger public immutable messenger =
              IL2ToL2CrossDomainMessenger(Predeploys.L2_TO_L2_CROSS_DOMAIN_MESSENGER);

          string greeting;

          event SetGreeting(
              address indexed sender,     // msg.sender
              string greeting
          ); 

          event CrossDomainSetGreeting(
              address indexed sender,   // Sender on the other side
              uint256 indexed chainId,  // ChainID of the other side
              string greeting
          );

          function greet() public view returns (string memory) {
              return greeting;
          }

          function setGreeting(string memory _greeting) public {
              greeting = _greeting;
              emit SetGreeting(msg.sender, _greeting);

              if (msg.sender == Predeploys.L2_TO_L2_CROSS_DOMAIN_MESSENGER) {
                  (address sender, uint256 chainId) =
                      messenger.crossDomainMessageContext();              
                  emit CrossDomainSetGreeting(sender, chainId, _greeting);
              }
          }
      }
      ```

        <details>
          <summary>Explanation</summary>

          ```solidity
                  if (msg.sender == Predeploys.L2_TO_L2_CROSS_DOMAIN_MESSENGER) {
                      (address sender, uint256 chainId) =
                          messenger.crossDomainMessageContext();              
                      emit CrossDomainSetGreeting(sender, chainId, _greeting);
                  }
          ```

          If we see that we got a message from `L2ToL2CrossDomainMessenger`, we call [`L2ToL2CrossDomainMessenger.crossDomainMessageContext`](https://github.com/ethereum-optimism/optimism/blob/develop/packages/contracts-bedrock/src/L2/L2ToL2CrossDomainMessenger.sol#L118-L126).
        </details>

  2.  Redeploy the contracts.
      Because the address of `Greeter` is immutable in `GreetingSender`, we need to redeploy both contracts.

      ```sh
      GREETER_B_ADDR=`forge create --rpc-url $RPC_B --private-key $PRIV_KEY Greeter --broadcast | awk '/Deployed to:/ {print $3}'`
      GREETER_A_ADDR=`forge create --rpc-url $RPC_A --private-key $PRIV_KEY --broadcast GreetingSender --constructor-args $GREETER_B_ADDR 902 | awk '/Deployed to:/ {print $3}'`
      ```

  ### Verify you can see cross chain sender information

  1.  Set the greeting through `GreetingSender`.

      ```sh
      cast call --rpc-url $RPC_B $GREETER_B_ADDR "greet()" | cast --to-ascii 
      cast send --private-key $PRIV_KEY --rpc-url $RPC_A $GREETER_A_ADDR "setGreeting(string)" "Hello from chain A, with a CrossDomainSetGreeting event"
      sleep 2
      cast call --rpc-url $RPC_B $GREETER_B_ADDR "greet()" | cast --to-ascii
      ```

  2.  Read the log entries.

      ```sh
      cast logs --rpc-url $RPC_B 'CrossDomainSetGreeting(address,uint256,string)'
      echo $GREETER_A_ADDR
      echo 0x385 | cast --to-dec
      ```

      See that the second topic (the first indexed log parameter) is the same as `$GREETER_A_ADDR`.
      The third topic is `0x385=901`, which is the chain ID for chain A.
</Steps>

## Implement manual message relaying

So far we relied on `--interop.autorelay` to send the executing messages to chain B.
But we only have it because we're using a development system.
In production we will not have this, we need to create our own executing messages.

<Steps>
  ### Set up

  We are going to use a [Node](https://nodejs.org/en) project, to be able to get executing messages from the command line.
  We use [TypeScript](https://www.typescriptlang.org/) to have type safety combined with JavaScript functionality.

  1.  Initialize a new Node project.

      ```sh
      mkdir ../offchain-code
      cd ../offchain-code
      npm init -y
      npm install --save-dev -y viem tsx @types/node @eth-optimism/viem
      mkdir src
      ```

  2.  Edit `package.json` to add the `start` script.

      ```json
      {
          "name": "offchain-code",
          "version": "1.0.0",
          "main": "index.js",
          "scripts": {
              "test": "echo \"Error: no test specified\" && exit 1",
              "start": "tsx src/app.mts"
          },
          "keywords": [],
          "author": "",
          "license": "ISC",
          "type": "commonjs",
          "description": "",
          "devDependencies": {
              "@eth-optimism/viem": "^0.3.2",
              "@types/node": "^22.13.1",
              "tsx": "^4.19.2",
              "viem": "^2.22.23"
          }
      }
      ```

  3.  Export environment variables.
      This is necessary because those variables are currently limited to the shell process.
      We need them in the Node process that the shell creates.

      ```sh
      export GREETER_A_ADDR GREETER_B_ADDR PRIV_KEY
      ```

  <details>
    <summary>Sanity check</summary>

    1.  Create a simple `src/app.mts` file.

        ```typescript
        console.log(`Greeter A ${process.env.GREETER_A_ADDR}`)
        console.log(`Greeter B ${process.env.GREETER_B_ADDR}`)
        ```

    2.  Run the program.

        ```sh
        npm run start
        ```
  </details>

  ### Send a greeting

  1.  Link the compiled versions of the onchain code, which include the ABI, to the source code.

      ```sh
      cd src
      ln -s ../../onchain-code/out/Greeter.sol/Greeter.json .
      ln -s ../../onchain-code/out/GreetingSender.sol/GreetingSender.json .
      cd ..
      ```

  2.  Create or replace `src/app.mts` with this code.

      ```typescript file=<rootDir>/public/tutorials/app.mts#L1-L51 hash=8f6f776884b8e37ae613f7aea8cd6a3b
      ```

  3.  Run the program, see that a greeting from chain A is relayed to chain B.

      ```sh
      npm start
      ```

  ### Rerun supersim

  Now we need to rerun Supersim *without* autorelay.

  1.  In the window that runs Supersim, stop it and restart with this command:

      ```sh
      ./supersim
      ```

  2.  In the window you used for your earlier tests, redeploy the contracts.
      Export the addresses so we'll have them in JavaScript

      ```sh
      cd ../onchain-code
      export GREETER_B_ADDR=`forge create --rpc-url $RPC_B --private-key $PRIV_KEY Greeter --broadcast | awk '/Deployed to:/ {print $3}'`
      export GREETER_A_ADDR=`forge create --rpc-url $RPC_A --private-key $PRIV_KEY --broadcast GreetingSender --constructor-args $GREETER_B_ADDR 902 | awk '/Deployed to:/ {print $3}'`
      cd ../offchain-code
      ```

  3.  Rerun the JavaScript program.

      ```sh
      npm start
      ```

      See that the transaction to chain B changes the greeting, but the transaction to chain A does not.

      ```
      > offchain-code@1.0.0 start
      > tsx src/app.mts

      Chain B Greeting: Greeting directly to chain B
      Chain A Greeting: Greeting directly to chain B
      ```

  ### Add manual relaying logic

  1.  Replace `src/app.mts` with:

      ```typescript file=<rootDir>/public/tutorials/app_v2.mts hash=a7b0f60aa6f1e48fc9994178ed3d5498
      ```

        <details>
          <summary>Explanation</summary>
<<<<<<< HEAD

          1.  **Import Required Libraries**

          *   Imports functions from `viem` for wallet creation, HTTP transport, and contract interactions.

          *   Imports `@eth-optimism/viem` utilities for handling OP-Stack-specific actions and interoperability.

          *   Loads ABI definitions from `Greeter.json` and `GreetingSender.json` for contract interactions.

          2.  **Initialize Wallet Clients**

          *   Uses `privateKeyToAccount` to generate an account from an environment variable.

          *   Creates `walletA` for chain `supersimL2A` and `walletB` for chain `supersimL2B`, extending them with Viem's public and OP-Stack-specific actions.

          3.  **Get Contract Instances**

          *   Retrieves contract instances for `greeter` on `walletB` and `greetingSender` on `walletA` using `getContract`.

          *   The addresses are taken from environment variables, and the clients are set to the respective wallets.

          4.  **Direct Greeting on Chain B**

          *   Calls `setGreeting` on `greeter` to store a greeting directly on chain B.

          *   Waits for the transaction to be confirmed using `waitForTransactionReceipt`.

          *   Reads and logs the greeting stored on chain B.

          5.  **Cross-Chain Greeting via Chain A**

          *   Calls `setGreeting` on `greetingSender` to send a greeting through chain A.

          *   Waits for the transaction receipt on chain A.

          6.  **Retrieve and Relay the Cross-Chain Message**

          *   Extracts the message from the transaction receipt using `createInteropSentL2ToL2Messages`.

          *   Relays the message to chain B using `walletB.interop.relayMessage`.

          *   Waits for confirmation of the relay transaction.

          7.  **Verify the Updated Greeting on Chain B**

          *   Reads the greeting from `greeter` after the relay process.
          *   Logs the updated greeting, showing that it was successfully relayed from chain A to chain B.
=======

            ```typescript file=<rootDir>/public/tutorials/app_v2.mts#L11-L15 hash=721ed87241535b606be281539baa8770
            ```  

            Import from the [`@eth-optimism/viem`](https://www.npmjs.com/package/@eth-optimism/viem) package.

            ```typescript file=<rootDir>/public/tutorials/app_v2.mts#L22-L28 hash=ffa76edb1191121e15eb4286e16ad041
            ```

            In addition to extending the wallets with [Viem public actions](https://viem.sh/docs/accounts/local#5-optional-extend-with-public-actions), extend with the OP-Stack actions, both the public ones and the ones that require an account.  

            ```typescript file=<rootDir>/public/tutorials/app_v2.mts#L59 hash=23aa6f24baeb5757130361f30c1b0e9c
            ```

            To relay a message we need the information in the receipt.
            Also, we need to wait until the transaction with the relayed message is actually part of a block.

            ```typescript file=<rootDir>/public/tutorials/app_v2.mts#L61-L63 hash=da4b8733c578a393eb36f154a4e816e1
            ```

            A single transaction can send multiple messages. 
            But here we know we sent just one, so we look for the first one in the list.

            ```typescript file=<rootDir>/public/tutorials/app_v2.mts#L64-L70 hash=6bfcd99f2e79df79897d230f36d4a682
            ```            

            Here we first send the relay message on chain B, and then wait for the receipt for it.

>>>>>>> 183d2c51
        </details>

  2.  Rerun the JavaScript program, and see that the message is relayed.

      ```sh
      npm start
      ```

  ### Using devnet

  The same contracts are deployed on [the devnet](../tools/devnet).
  You can relay messages in exactly the same way you'd do it on Supersim.

  | Contract         | Network                                      | Address                                                                                                                                                                               |
  | ---------------- | -------------------------------------------- | ------------------------------------------------------------------------------------------------------------------------------------------------------------------------------------- |
  | `Greeter`        | [Devnet 1](../tools/devnet#interop-devnet-1) | [`0x1A183FCf61053B7dcd2322BbE766f7E1946d3718`](https://sid.testnet.routescan.io/address/0x1A183FCf61053B7dcd2322BbE766f7E1946d3718)                                                   |
  | `GreetingSender` | [Devnet 0](../tools/devnet#interop-devnet-1) | [`0x9De9f84a4EB3616B44CF1d68cD1A9098Df6cB25f`](https://sid.testnet.routescan.io/address/0x9De9f84a4EB3616B44CF1d68cD1A9098Df6cB25f/contract/420120000/readContract?chainid=420120000) |

  To modify the program to relay messages on devnet, follow these steps:

  1.  In `src/app.mts`, replace these lines to update the chains and contract addresses.

      | Line number | New content                                                                |
      | ----------: | -------------------------------------------------------------------------- |
      |           9 | `import { interopAlpha0, interopAlpha1 } from '@eth-optimism/viem/chains'` |
      |          23 | `    chain: interopAlpha0,`                                                |
      |          31 | `    chain: interopAlpha1,`                                                |
      |          39 | `    address: "0x1A183FCf61053B7dcd2322BbE766f7E1946d3718",`               |
      |          45 | `    address: "0x9De9f84a4EB3616B44CF1d68cD1A9098Df6cB25f",`               |

  2.  Set `PRIV_KEY` to the private key of an address that has [Sepolia ETH](https://cloud.google.com/application/web3/faucet/ethereum/sepolia).

      ```sh
      export PRIV_KEY=0x<private key here>
      ```

  3.  Send ETH to the two L2 blockchains.

<<<<<<< HEAD
  ```sh
  cast send --rpc-url https://endpoints.omniatech.io/v1/eth/sepolia/public --private-key $PRIV_KEY --value 0.001ether 0x7385d89d38ab79984e7c84fab9ce5e6f4815468a
  cast send --rpc-url https://endpoints.omniatech.io/v1/eth/sepolia/public --private-key $PRIV_KEY --value 0.001ether 0x7385d89d38ab79984e7c84fab9ce5e6f4815468a
  ```

  Wait a few minutes until you can see the ETH [on your explorer](https://sid.testnet.routescan.io/).
=======
      ```sh
      cast send --rpc-url https://endpoints.omniatech.io/v1/eth/sepolia/public --private-key $PRIV_KEY --value 0.001ether 0x7385d89d38ab79984e7c84fab9ce5e6f4815468a
      cast send --rpc-url https://endpoints.omniatech.io/v1/eth/sepolia/public --private-key $PRIV_KEY --value 0.001ether 0x55f5c4653dbcde7d1254f9c690a5d761b315500c
      ```

      Wait a few minutes until you can see the ETH [on your explorer](https://sid.testnet.routescan.io/).
>>>>>>> 183d2c51

  4.  Rerun the test.

      ```sh
      npm start
      ```

  5.  You can see the transactions in a block explorer.

      *   The first transaction, which sets the greeting directly, [on the `Greeter` contract on interop1](https://sid.testnet.routescan.io/address/0x1A183FCf61053B7dcd2322BbE766f7E1946d3718).
      *   The second transaction, the initiation message for the cross chain greeting change, [on the `GreetingSender` contract on interop0](https://sid.testnet.routescan.io/address/0x9De9f84a4EB3616B44CF1d68cD1A9098Df6cB25f).
      *   The third transaction, the executing message for the cross chain greeting change, [on the `Greeter` contract on interop1 as an internal transaction](https://sid.testnet.routescan.io/address/0x1A183FCf61053B7dcd2322BbE766f7E1946d3718/internalTx).

  ### Debugging

  To see what messages were relayed by a specific transaction you can use this code:

  ```typescript
  import { decodeRelayedL2ToL2Messages } from '@eth-optimism/viem'

  const decodedRelays = decodeRelayedL2ToL2Messages(
      {receipt: receiptRelay})

  console.log(decodedRelays)
  console.log(decodedRelays.successfulMessages[0].log)
  ```
</Steps>

## Next steps

*   Review the [Superchain Interop Explainer](../explainer) for answers to common questions about interoperability.
*   Read the [Message Passing Explainer](../message-passing) to understand what happens "under the hood".
*   Write a revolutionary app that uses multiple blockchains within the Superchain.<|MERGE_RESOLUTION|>--- conflicted
+++ resolved
@@ -499,55 +499,6 @@
 
         <details>
           <summary>Explanation</summary>
-<<<<<<< HEAD
-
-          1.  **Import Required Libraries**
-
-          *   Imports functions from `viem` for wallet creation, HTTP transport, and contract interactions.
-
-          *   Imports `@eth-optimism/viem` utilities for handling OP-Stack-specific actions and interoperability.
-
-          *   Loads ABI definitions from `Greeter.json` and `GreetingSender.json` for contract interactions.
-
-          2.  **Initialize Wallet Clients**
-
-          *   Uses `privateKeyToAccount` to generate an account from an environment variable.
-
-          *   Creates `walletA` for chain `supersimL2A` and `walletB` for chain `supersimL2B`, extending them with Viem's public and OP-Stack-specific actions.
-
-          3.  **Get Contract Instances**
-
-          *   Retrieves contract instances for `greeter` on `walletB` and `greetingSender` on `walletA` using `getContract`.
-
-          *   The addresses are taken from environment variables, and the clients are set to the respective wallets.
-
-          4.  **Direct Greeting on Chain B**
-
-          *   Calls `setGreeting` on `greeter` to store a greeting directly on chain B.
-
-          *   Waits for the transaction to be confirmed using `waitForTransactionReceipt`.
-
-          *   Reads and logs the greeting stored on chain B.
-
-          5.  **Cross-Chain Greeting via Chain A**
-
-          *   Calls `setGreeting` on `greetingSender` to send a greeting through chain A.
-
-          *   Waits for the transaction receipt on chain A.
-
-          6.  **Retrieve and Relay the Cross-Chain Message**
-
-          *   Extracts the message from the transaction receipt using `createInteropSentL2ToL2Messages`.
-
-          *   Relays the message to chain B using `walletB.interop.relayMessage`.
-
-          *   Waits for confirmation of the relay transaction.
-
-          7.  **Verify the Updated Greeting on Chain B**
-
-          *   Reads the greeting from `greeter` after the relay process.
-          *   Logs the updated greeting, showing that it was successfully relayed from chain A to chain B.
-=======
 
             ```typescript file=<rootDir>/public/tutorials/app_v2.mts#L11-L15 hash=721ed87241535b606be281539baa8770
             ```  
@@ -576,7 +527,6 @@
 
             Here we first send the relay message on chain B, and then wait for the receipt for it.
 
->>>>>>> 183d2c51
         </details>
 
   2.  Rerun the JavaScript program, and see that the message is relayed.
@@ -615,21 +565,12 @@
 
   3.  Send ETH to the two L2 blockchains.
 
-<<<<<<< HEAD
-  ```sh
-  cast send --rpc-url https://endpoints.omniatech.io/v1/eth/sepolia/public --private-key $PRIV_KEY --value 0.001ether 0x7385d89d38ab79984e7c84fab9ce5e6f4815468a
-  cast send --rpc-url https://endpoints.omniatech.io/v1/eth/sepolia/public --private-key $PRIV_KEY --value 0.001ether 0x7385d89d38ab79984e7c84fab9ce5e6f4815468a
-  ```
-
-  Wait a few minutes until you can see the ETH [on your explorer](https://sid.testnet.routescan.io/).
-=======
       ```sh
       cast send --rpc-url https://endpoints.omniatech.io/v1/eth/sepolia/public --private-key $PRIV_KEY --value 0.001ether 0x7385d89d38ab79984e7c84fab9ce5e6f4815468a
       cast send --rpc-url https://endpoints.omniatech.io/v1/eth/sepolia/public --private-key $PRIV_KEY --value 0.001ether 0x55f5c4653dbcde7d1254f9c690a5d761b315500c
       ```
 
       Wait a few minutes until you can see the ETH [on your explorer](https://sid.testnet.routescan.io/).
->>>>>>> 183d2c51
 
   4.  Rerun the test.
 
