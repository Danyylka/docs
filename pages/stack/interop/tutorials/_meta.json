--- conflicted
+++ resolved
@@ -2,11 +2,8 @@
     "message-passing": "Interop message passing",
     "deploy-superchain-erc20": "Issuing new assets with SuperchainERC20",    
     "transfer-superchainERC20": "Transferring a SuperchainERC20",
-<<<<<<< HEAD
     "deploy-superchain-erc20": "Issuing new assets with SuperchainERC20",
     "custom-superchain-erc20": "Custom SuperchainERC20 tokens",    
-=======
->>>>>>> 01555aa4
     "bridge-crosschain-eth": "Bridging native cross-chain ETH transfers",
     "relay-messages-cast": "Relaying interop messages using `cast`",
     "relay-messages-viem": "Relaying interop messages using `viem`",
