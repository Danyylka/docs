--- conflicted
+++ resolved
@@ -2,11 +2,6 @@
     "message-passing": "Interop message passing",
     "deploy-superchain-erc20": "Issuing new assets with SuperchainERC20",    
     "transfer-superchainERC20": "Transferring a SuperchainERC20",
-<<<<<<< HEAD
-    "deploy-superchain-erc20": "Issuing new assets with SuperchainERC20",
-    "convert-erc20": "Convert an ERC20 token into a SuperchainERC20 token",
-=======
->>>>>>> 01555aa4
     "bridge-crosschain-eth": "Bridging native cross-chain ETH transfers",
     "relay-messages-cast": "Relaying interop messages using `cast`",
     "relay-messages-viem": "Relaying interop messages using `viem`",
