---
title: OP-Supervisor
lang: en-US
description: Learn the basics of OP-Supervisor.
---

import { Callout, Tabs, Steps } from 'nextra/components'
import { InteropCallout } from '@/components/WipCallout'

<InteropCallout />

# OP-Supervisor

OP-Supervisor is a service that verifies cross-chain messages and manages interoperability between chains in the OP Stack. 
The main information it contains about other blockchains is:
- Log entries, which could be [initiating messages](./explainer#how-messages-get-from-one-chain-to-the-other) for cross-domain messages.
- Blockchain heads, which are the latest blocks at various levels of confidence and safety:
  - Unsafe (the latest block available through the gossip protocol)
  - Local-safe (the latest block written to L1)
  - Cross-safe (the latest block written to L1, and for which all the dependencies are written to L1)
  - Finalized (the latest blcok written to L1, and that L1 block is safe from reorgs)

```mermaid

graph LR

  classDef chain fill:#FFE
  classDef transparent fill:none, stroke:none
  
  subgraph chain1[OP Stack chain #1]
    node1[OP Node]
    super1[OP-Supervisor]
    geth1[Execution Engine]
    node1<-->super1--->geth1<-->node1
  end
  subgraph X[ ]
    chain2[OP Stack chain #2]
    chain3[OP Stack chain #3]
    l1node[L1 Consensus Layer]
  end

  chain2-->|log events|super1
  chain3-->|log events|super1
  l1node-->|block status|super1

  class chain1,chain2,chain3 chain
  class X transparent
```

<<<<<<< HEAD
To do this, OP-Supervisor has to have RPC access to all the chains in the dependency set (all those that can contain an initiating message whose destination is this blockchain).
=======
OP Supervisor acts as a hub for indexing data that every `op-node` needs to cross-verify with other chains, centralizing the process of managing interoperability data. It maintains the integrity of cross-chain interactions by tracking safety changes⁠ across the Superchain, ensuring consistent application of invalid dependency resolutions. ⁠
>>>>>>> cea50e43

## How other components use OP-Supervisor

- The execution client (typically `op-geth`) queries `op-supervisor` during block-building to verify if a message is sufficiently safe to include. 
  To do this, the execution client looks at every executing message and  queries `op-supervisor` to see if there is a corresponding initiating message.

- `op-node` queries cross-chain safety information and coordinates safety updates between OP stack nodes and `op-supervisor`. It uses the API provided by `op-supervisor` to:
  - Retrieve the unsafe, local-safe, cross-safe, and finalized heads for other chains.
  - Update the unsafe, local-safe, and finalized heads for its own chain.
  - Attempt to promote blocks in its own chain to cross-safe status.
  - Attempt to finalize L2 blocks based on L1 finality.

### API

Here are the most important API methods exposed by OP-Supervisor.
For a full listing of API names, see the [source code](https://github.com/ethereum-optimism/optimism/blob/develop/op-service/sources/supervisor_client.go).

| Method(s)                                 | Description                                                                           |
| ----------------------------------------- | ------------------------------------------------------------------------------------- |
| `UnsafeView` and `SafeView`               | Return the Local and Cross heads for their respective levels                          |
| `DerivedFrom`                             | OP Nodes use to check the L1 source of the Supervisor (needed for Safe Head tracking) |
| `UpdateLocalSafe` and `UpdateLocalUnsafe` | Tell the Supervisor when the Node's heads change                                      |
| `Finalized`                               | Returns the Finalized Head                                                            |
| `UpdateFinalizedL1`                       | Signals to the Supervisor new finality signals                                        |
| `CheckMessage`                            | Checks logs in the DB directly in tests                                               |

## Next steps

<<<<<<< HEAD
*   Want to learn more? Read our guide on the anatomy of a [cross-chain message](./explainer#how-messages-get-from-one-chain-to-the-other) or check out this [interop design video walk-thru](https://www.youtube.com/watch?v=FKc5RgjtGes).
=======
*   Want to learn more? Read our guide on the anatomy of a [cross-chain message](/stack/interop/explainer#how-messages-get-from-one-chain-to-the-other) or check out this [interop design video walk-thru](https://www.youtube.com/watch?v=FKc5RgjtGes).
>>>>>>> cea50e43
*   For more info about how OP Stack interoperability works under the hood, [check out the specs](https://specs.optimism.io/interop/overview.html).<|MERGE_RESOLUTION|>--- conflicted
+++ resolved
@@ -47,11 +47,7 @@
   class X transparent
 ```
 
-<<<<<<< HEAD
 To do this, OP-Supervisor has to have RPC access to all the chains in the dependency set (all those that can contain an initiating message whose destination is this blockchain).
-=======
-OP Supervisor acts as a hub for indexing data that every `op-node` needs to cross-verify with other chains, centralizing the process of managing interoperability data. It maintains the integrity of cross-chain interactions by tracking safety changes⁠ across the Superchain, ensuring consistent application of invalid dependency resolutions. ⁠
->>>>>>> cea50e43
 
 ## How other components use OP-Supervisor
 
@@ -80,9 +76,5 @@
 
 ## Next steps
 
-<<<<<<< HEAD
 *   Want to learn more? Read our guide on the anatomy of a [cross-chain message](./explainer#how-messages-get-from-one-chain-to-the-other) or check out this [interop design video walk-thru](https://www.youtube.com/watch?v=FKc5RgjtGes).
-=======
-*   Want to learn more? Read our guide on the anatomy of a [cross-chain message](/stack/interop/explainer#how-messages-get-from-one-chain-to-the-other) or check out this [interop design video walk-thru](https://www.youtube.com/watch?v=FKc5RgjtGes).
->>>>>>> cea50e43
 *   For more info about how OP Stack interoperability works under the hood, [check out the specs](https://specs.optimism.io/interop/overview.html).