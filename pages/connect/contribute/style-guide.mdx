---
title: Optimism Docs style guide
lang: en-US
description: This guide explains how to write technical content for Optimism Docs using a consistent voice, tone, and style.
---

import { Callout } from 'nextra/components'

# Docs style guide

This Style Guide aims to assist Optimists in writing technical content with a consistent voice, tone, and style. See the [glossary](/connect/resources/glossary) for an alphabetical listing of commonly used words, terms, and concepts used throughout the technical docs and across the OP Collective.

This doc doesn't cover all questions or use-cases. Our guide is based on the [Microsoft Writing Style Guide](https://learn.microsoft.com/en-us/style-guide/welcome/). Please reference their guide for any use-case or situation we do not cover here.

*   For docs-related questions or comments, create an issue in the [docs repo](https://github.com/ethereum-optimism/docs/issues).
*   For support-related questions or comments, create an issue in the [developers repo](https://github.com/ethereum-optimism/developers/issues).

**Table of Contents**

*   [Files, Folders, and Naming Conventions](#files-folders-and-naming-conventions)
*   [Writing Style](#writing-style)
*   [Accessibility](#accessibility)
*   [Content Organization](#content-organization)
*   [Links](#links)
*   [Content Types](#content-types)
*   [General Formatting](#general-formatting)

## Files, folders, and naming conventions

### Folder structure

The folder structure for the [docs.optimism.io](https://github.com/ethereum-optimism/docs) repository is organized into several high-level categories under the main `pages` folder such as `builders`, `chain`, `connect`, and `stack`.

The left sidebar (side navigation) is managed in the `_meta.json` file, which should be edited only for adding or deleting pages. Frequent edits may lead to merge conflicts due to ongoing content updates. Accept changes from others when committing a PR.

Don't worry if you're not sure where in the left sidebar a new topic belongs. Do your best and when you submit your PR, the Developer Relations team will edit the correct `_meta.json` file and determine the right placement.

The right sidebar (page TOC) is created automatically for all the H2 and H3 headings on a page.

### Filenames

In general, filenames should be as short as possible (\~2 to 4 words) and all lower-case. Add a hyphen (-) between each word.

**Example:** `writing-a-guide.mdx` or `run-node.mdx`

### File paths

File paths, when mentioned **within** a docs page, should be formatted as code snippets for readability and wrapped in backticks.

**Example**: `/source/docs/assets/images/`

## Writing style

### Voice and tone

Write in a friendly, yet professional tone. We are upbeat, knowledgeable, and **optimistic** about the development of the Optimism Collective, which we try our best to convey in our technical documentation.

### Clear and concise language

*   Be consistent. Use the same terminology, voice, and tone throughout the documentation.
*   Be concise. Focus on providing key information and avoid including superfluous information.
*   Use language the audience understands. Although it's challenging to avoid jargon in the web3 space, several strategies can enhance language comprehension, such as:
    *   checking the glossary to ensure terminology is clearly defined before using it; and
    *   regularly updating the glossary
*   Write in an action-oriented style. Focus on helping the user complete the task at hand by writing in the active voice. An active voice is more direct and reduces ambiguity. Avoid passive voice as it is often vague and creates awkward sentences.
*   Avoid gender-specific language. Use the imperative. This form of a verb lets you use the second person (you, your) rather than the third person (him, her, she, his).

### Capitalization

See below for when to use title or sentence case.

*   Avoid using all caps as it slows down reading comprehension.

*   Capitalize proper nouns in sentences. <br />
    **Example**: I use Visual Studio on my local machine.

*   Use title case for all headers (H1, H2, H3) and when referring to buttons, tab names, page names, and links within the documentation. Note: The actual text on buttons, links, pages, or tabs need not be in title case—only the references within the docs.
    <Callout type="info">
      **Examples of Title Case:** <br />
      Domains For the Development Environment (header) <br />
      Select **Make Owner**. <br />
      Click **Clear Caches**. <br />
      Select the **Settings** tab. <br />
    </Callout>

*   Use sentence case for body content and short phrases, even when the content is a link. Sentence case means you only capitalize the first letter of the sentence. <br />
    **Example:** If you're trying to figure out how to do something specific as a node operator, you might search our collection of [tutorials](/operators/node-operators/rollup-node) or [suggest a new one](https://github.com/ethereum-optimism/docs/issues).

*   Use lowercase in code snippets by default, unless the code block uses capitalization (e.g., for the name of a function or variable) and you are referring to the function or variable elsewhere within the technical documentation. <br />
    **Examples**: Run `git add` or Import `useState`

    <Callout type="warning">
      When in doubt, follow the code base because exact capitalization is necessary in order for the code to compile.
    </Callout>

## Accessibility

When creating content, ensure it is accessible to screen-reader users, visually impaired individuals, and those using a mouse or keyboard. For more information regarding accessibility guidelines, see [W3C Web Content Accessibility Guidelines 2.0](http://www.w3.org/TR/UNDERSTANDING-WCAG20/Overview.html#contents).

### Alt-text

*   Provide alt text for all images so that the screen reader can interpret the purpose of the image and convey that to the user. The alt text should include any content shown in the image so that screen reader can read it to the user.
*   Provide alt text for videos by modifying the title attribute of any embedded video content or iframe. The title attribute serves as the alt text for screen readers to provide descriptive information. Video content with speaking or narration must include closed captions.

### Captions

*   Provide captions for visual elements/objects whenever possible, so visuals are accessible to all users, regardless of ability. This includes images or screenshots, animated GIFs, promo and tutorial videos, tables, charts, mermaid diagrams, and code blocks.
*   Ensure that captions can be translated into major languages.

### Images

*   Don't use images of text, code samples, or terminal output. Use actual text.
*   Use SVG instead of PNG if available. SVGs stay sharp when users zoom in on the image.

## Content organization

We aim to use consistent organization that is also user-centered and accessible. This requires intentional work and planning to group technical content into sections instead of using long, dense paragraphs. This also gives readers a visual rest from a usability perspective and improves reading comprehension.

*   Use structured headings (H1, H2 or #, ##) to guide readers through the technical documentation.
*   Use numbered lists for chronological steps.
*   Use bulleted lists to visually separate content that does not require a specific order.
*   Format text for optimal readability (bold vs. italics). Avoid using italics in web content as it decreases readability. For instance, **bold** is appropriate to use when referring to a specific button or page name in technical documentation.
*   Organize technical content to cover only one major concept or task at a time.
    *   **General rule of thumb**: documents with more than 3 levels of structured headings (H4 or ####) and/or more than 20 minutes estimated reading time (ERT) need revisions will typically involve editing for conciseness, splitting the document into multiple pages, or both.
    *   Revisions will usually require editing for concision, breaking the document apart into multiple pages, or some combination of the two.
*   Organize content based on the audience's varying needs and prior knowledge. If pre-requisite knowledge is necessary to complete a task or understand a concept, then share it with users (including links to learn more), so they can easily get up to speed.

### Meta tags

*   Define the meta **title**, **language**, and **description** for each page to improve SEO ranking of the docs. Place meta tags at the top of the page before the H1 tag, with 3 dashes surrounding the block of text on either side.

*   Set the meta title by reusing the H1 page title, but since meta titles are not visually displayed on the page to users, the H1 page title is also required.

    <Callout type="info">
      **NOTE** <br />
      SEO guidelines suggest that meta page titles differ slightly from H1 page titles, but this is handled automatically by our site platform. So, please match H1 page titles to meta page titles for ease of documentation.
    </Callout>

*   Set the language attribute for accessibility and usability (for screen readers) but also to make it easier to enable language localization support in the future.

*   Write meta descriptions as concise overviews (100-150 characters) of the most relevant content of the page.

<Callout type="info">
  **Example Meta section of docs:** <br />
  —- <br />
  title: Supercharge Your App with Account Abstraction <br />
  lang: en-US <br />
  description: This guide explains how account abstraction enables users to utilize smart contracts to build, onboard, and scale apps.<br />
  —-<br />
</Callout>

### Page titles (H1)

*   Create concise page titles and format as H1. The title should be able to fit on 1-2 lines.
*   Every page must have an H1 heading, in addition to the page title being defined in the SEO meta tags.
*   H1 heading is reserved for page titles, so avoid using H1 in any other place on the page.
*   For tutorials and quick starts, use task-based page titles starting with gerunds (verb ending in "ing"). <br />
    **Examples**: `Creating Your Own L2 Rollup` or `Running a Node`

### Headings and TOC

*   Use an imperative verb for headings or subheadings in a document, and not a gerund (a verb ending in "ing"). Headings should be shown in H2 tags, and subheadings should be shown in H3 tags.

*   Outline the page content according to main topics first. Those will be your headings (tagged as H2). If there are subtopics that belong under a category, display those as subheaders (tagged as H3). <br />
    <Callout type="info">
      **Example**:<br />
      (H1) Supporting OP Mainnet in Your Wallet (H1 page title uses "ing"verb ending) <br />
      (H2) Connect to OP Mainnet (H2 does not use "ing"verb ending) <br />
      (H2) Locate Canonical Token Addresses (second H2 does not use "ing"verb ending) <br />
    </Callout>

*   Use headings in a logical manner, and the site will automatically generate anchor links for H2 and H3 tags and place them in a Table of Contents (TOC) in the right column.

*   Avoid H4 levels and above within guide and template pages. As stated elsewhere in this style guide, technical documents with more than 3 levels of structured headings (H4 or ####) usually indicates clarity, organization, or structural issues and should be revised.

*   H4 headings are reserved (at this time) for glossary terms. This standardization will make it easier for us to extend glossary functionality across the docs in the future, such as tool tips.

### Listing prerequisites (before you begin)

*   Add a "Before You Begin" section at the top of the document if there are tasks a user needs to complete before continuing with the current task, e.g. installing a module, downloading a software update, etc.
*   Use the title "Before You Begin" and format as H2. It should follow the page overview/intro section or table of contents.
*   Include all the tasks the user needs to complete, including links to aid in usability. Use a bulleted list for more than 2 prerequisite items.
    <Callout type="info">
      **Example**:<br />
      (H2) Before You Begin <br />
      You'll need to enable the ApacheSolr module. Visit the [ApacheSolr](https://drupal.org/project/apachesolr) page on [Drupal.org](http://drupal.org/) for more information. <br />
    </Callout>

### Callouts

*   Use callouts to direct users to information necessary to complete a task or information of special importance. When adding a callout to a document, use sentence case.
*   Use the correct callout type based on the type of issue: a) info/general, b) warning, c) error. Our documentation platform supports 4 different callout types.
    *   The default and info callouts are used to share non-sensitive, non-breaking info with users, such as suggestions or best practices that might make the installation or deployment easier.
        <Callout type="info">
          **Example**:<br />
          You can easily export your OP Profile data to reuse on other media platforms.
        </Callout>

    *   Warning callouts should be used to indicate important info, such as when a product or code will be deprecated.
        <Callout type="warning">
          **Example**:<br />
          This API will be deprecated soon.<br />
        </Callout>

    *   Error callouts are reserved for critical issues that cannot be undone or can result in breaking changes, such as when data might be permanently deleted or lost.
        <Callout type="error">
          **Example**:<br />
          This is a dangerous action that permanently deletes your data and cannot be undone. Your data cannot be recovered by Optimism. <br />
        </Callout>
*   Use callouts sparingly as too many can be confusing to readers. **As a general rule of thumb:** pages with more than 2 callouts likely needs revision and/or a discussion with an Optimism developer or product manager to ensure guide content accuracy.

### Code samples

*   Use code samples as often as possible to help explain concepts. Can be used in guides or tutorials, but every tutorial should have at least one code sample to be useful to developers.
*   Any bits of code should be wrapped in backticks and use built-in syntax highlighting. Most documentation platforms automatically apply syntax highlighting when properly defined inside the code block.

**Example**: This markdown or MDX file<br />

<Callout type="info">
  js<br />
  console.log('hello, world')<br />
</Callout>

will render this code snippet in `javascript` with proper syntax highlighting:

```jsx
console.log('hello, world')
```

*   To improve readability and accessibility even further, consider the following user-centered options for code blocks:
    *   adding a filename or title to the code block
    *   adding a caption or description (shown above)
    *   adding or showing the line numbers within the code block (easily refer to a certain code lines within the documentation)
    *   highlighting lines or strings in the code block to draw user's attention to specific areas

### Images, screenshots, & icons

*   Images, screenshots, and icons are stored in the `public/img` directory in the root folder.
*   Every image and screenshot should have descriptive alt text.
*   Screenshots should clearly capture the content being discussed in the guide or tutorial.
    *   Use more than one screenshot if space is an issue and/or to better coordinate screenshots with a particular location or tutorial step in the technical documentation.
    *   Use arrows and callouts to help explain the elements in the image that are not already highlighted by the interface. Do not use callouts to highlight the environment and tool, as they are apparent.
*   Images can be inserted two ways: embedded in the `.mdx` file or imported. Use the latter option when you need to add styling to the image, such as a specific height or width, but note that the file path changes when the image is imported.
*   File paths to images will vary based on where the image is located and how the image is used (e.g., embedded vs imported into the mdx page — see below for an example).
*   **Example (embedded)**: `![Deposit Flow Diagram](public/img/op-stack/protocol/deposit-flow.png)`
*   **Example (imported)**:

```
import Image from 'next/image'

...

<Image 
    src="/img/op-stack/protocol/deposit-flow.png" 
    alt="Deposit Flow Diagram" 
    width={400} 
    height={400} 
/>
```

*   Icons come from [Remix](https://remixicon.com/) to maintain consistency across the docs. Use Optimism Red `FF0420` to color icons before downloading and store icons in `public/img/icons` directory.

### Videos

*   Use videos sparingly and only for more complex tasks.
*   Write meaningful alt text for videos and animations. Include a caption too, if possible.
*   Promo videos should be as short as possible, typically no more than 30 seconds.
*   Animated gifs should also be short, generally between 10-60 seconds.
*   Tutorial videos are considered educational content and should not exceed 10 minutes, based on instructional design best practices.
*   Tutorial videos must be hosted by a third party (YouTube, Vimeo, etc.) and include closed captions for accessibility.
*   Embed videos with an iframe and add/modify the `title` attribute as needed to make more meaningful `alt-text`, which improves accessibility for screen readers.
*   **Example of video with title for alt-text:**

```
<iframe width="560" height="315" src="https://www.youtube.com/embed/_Y6CwsYgqwI?si=7erhCEj6cz1nD0VO" 
title="Optimism Getting Started Tutorial" frameborder="0" allow="accelerometer; autoplay; 
clipboard-write; encrypted-media; gyroscope; picture-in-picture; web-share" allowfullscreen></iframe>

```

## Links

Developers trust that we will lead them to sites or pages related to their reading content. In order to maintain that trust, it's important that links are transparent, up-to-date, and lead to legitimate resources.

### Internal links

*   Internal links are automatically generated based on the H2 and H3 title tags.

*   When linking to a specific H2 or H3 section of a page, the anchor links are always lowercase with dashes taking the place of spaces.

    **Example**:  `(H3) Test your application` is converted to `test-your-application` as an anchor link.

*   Use anchor links, whenever possible, to guide users to a specific page and location in the technical documentation. This reduces cognitive load and improves overall usability.

*   To link to an anchor, such as an H3 tag within a page, you need to append it to the page name preceded by `#`, like this **example**: `[any descriptive text](/chain/getting-started/overview#test-your-application)`.

### Linking across pages

*   Use absolute or relative links when linking across pages in the site. Absolute links are cleaner and easier to work with when pages are nested, so they are the recommended option.

    **Examples**: absolute link `(/stack/transactions/deposit-flow)`  versus relative link `(../../protocol/deposit-flow)`

*   Use the exact title of the page when linking to it in a sentence, whenever possible, and display it in title case. The link should use default styling with no other formatting (bold, italics, quotations).

    **Example**: Be sure to check out the [OP Stack Getting Started Guide](/stack/getting-started) to get up to speed.

*   Use sentence case when linking to an article without using the exact article title. This causes minimal disruption to the flow of the sentence. The link should use default styling.

    **Example**: For something more advanced, we recommend reading through our page on [sending data between L1 and L2](/app-developers/bridging/messaging).

*   Use `detailed instructions` link format to refer users to another article with detailed instructions that are important for completing the current task.

    **Example**: For detailed instructions, see [Article Title](/app-developers/bridging/standard-bridge).

*   Use the `more information` link format to guide users to a suggested reading that the user may find helpful because it is related to the task/topic, but not essential for completing the current task.

    **Example**: For more information, see [Article Title](/app-developers/bridging/standard-bridge).

## Content types

Content types help manage technical content by defining the purpose and common structure for each file type. All content types used in these technical docs have attributes or properties, as defined below.

<<<<<<< HEAD
| Document type      | Purpose                                                                                                            | Examples                                                                             |
| ------------------ | ------------------------------------------------------------------------------------------------------------------ | ------------------------------------------------------------------------------------ |
| Overviews          | General introduction to a product or feature, provides a happy-path for readers                                    | [Smart Contract Overview](/stack/smart-contracts)                                    |
| Guides             | Explain what things are and how they work                                                                          | [Standard Bridge Guide](/app-developers/bridging/standard-bridge)                    |
| Quick Start Guides | Briefly explain how to "minimally" get started with a product, often in 30 minutes or less                         | [Superchain App Quick Start](/app-developers/quick-start)                            |
| Tutorials          | Provide task-oriented guidance with step-by-step "learn by doing" instructions                                     | [Bridging ERC-20 tokens with viem](/app-developers/tutorials/cross-dom-bridge-erc20) |
| FAQs               | Address frequently asked questions                                                                                 | [FAQ: OP Mainnet Security Model](/stack/chain/security/faq)                          |
| Troubleshooting    | List common troubleshooting scenarios and solutions                                                                | [Troubleshooting: Run a Node](/operators/node-operators/management/troubleshooting)  |
| Reference          | Provide deep, theoretical knowledge of the internal workings of a system, such as API endpoints and specifications | [Node and RPC Providers](/app-developers/tools/connect/rpc-providers)                |
=======
| Document type      | Purpose                                                                                                            | Examples                                                                                      |
| ------------------ | ------------------------------------------------------------------------------------------------------------------ | --------------------------------------------------------------------------------------------- |
| Overviews          | General introduction to a product or feature, provides a happy-path for readers                                    | [Smart Contract Overview](/stack/smart-contracts)                                             |
| Guides             | Explain what things are and how they work                                                                          | [Standard Bridge Guide](/builders/app-developers/bridging/standard-bridge)                    |
| Quick Start Guides | Briefly explain how to "minimally" get started with a product, often in 30 minutes or less                         | [Superchain App Quick Start](/builders/app-developers/quick-start)                            |
| Tutorials          | Provide task-oriented guidance with step-by-step "learn by doing" instructions                                     | [Bridging ERC-20 tokens with viem](/builders/app-developers/tutorials/cross-dom-bridge-erc20) |
| FAQs               | Address frequently asked questions                                                                                 | [FAQ: OP Mainnet Security Model](/stack/security/faq-sec-model)                               |
| Troubleshooting    | List common troubleshooting scenarios and solutions                                                                | [Troubleshooting: Run a Node](/builders/node-operators/management/troubleshooting)            |
| Reference          | Provide deep, theoretical knowledge of the internal workings of a system, such as API endpoints and specifications | [Node and RPC Providers](/builders/tools/connect/rpc-providers)                               |
>>>>>>> 1f1c5c17

### Overviews

Overviews provide a general introduction to a product or service and a happy path for readers on how to navigate a particular set of docs or related features; often used at the top-level of a directory, such as `/app-developers/overview`. When done well, overviews accomplish two essential tasks for users:

1.  **organize** the related set of documentation pages to keep developers from getting overloaded by too much information, and
2.  **establish a 'happy path'** to direct developers to the right pages in the documentation set based on their user scenario or use case.

Tables work really well for overview pages, which can both organize page content and establish the happy path for specific developer use cases. Alternatively, headings (H2) can be used, organized by use case, user scenario, or directory page titles.

To maintain consistency, overviews should include all these items:

*   overview of what the page will cover
*   content organized into discrete sections, by use case, user scenario, or page titles
*   clear headings for each section written in parallel style
*   next steps section: links to related guides, tutorials, etc.

### Guides

Guides use simple language to explain concepts or complex features, such as what things are and how they work. They are great for on-boarding beginning or novice developers. For developer-focused guides, it is best practice to include illustrations, diagrams, and code samples whenever possible to help explain concepts.

To maintain consistency, guides should include all these items:

*   overview of what the guide will cover
*   guide content organized into discrete sections
*   clear headings for each section written in parallel style
*   one or more visual elements (e.g., images, screenshots, illustrations, and/or code samples)
*   next steps section: links to related tutorials, other guides, troubleshooting, etc.

### Quick starts

A Quick start guide should be brief (thus "quick"), easy to read, and focused on helping customers get started with only the basics of your product or service. It is usually a condensed version of a longer getting started guide (or a longer tutorial), so it is not a replacement but an accompaniment or companion piece to the docs set.
As a rule, this content type should describe only one scenario. It's value lies in its simplicity and ability to speed up onboarding (e.g., installation, deployment, etc.) and developers' first steps, thus improving the developer experience.

To maintain consistency, quick start guides should include these items:

*   overview of what the quick start guide will cover and estimated time of how long it will take developers to complete
*   guide content organized into discrete sections explaining how to set up the product (e.g., cover minimal setup only)
*   clear headings for each section written in parallel style
*   next steps section: links to advanced setup options for the product, related tutorials, troubleshooting or error codes, etc.

When writing tutorials or quick starts, steps should be written in parallel style, as sentences with imperative verbs and not gerunds (ending in "ing").

**Example**:

<Callout type="info">
  Step 1: **Create** Your Site <br />
  Step 2: **Choose** Your Framework<br />
  Step 3: **Visit** the Dev Environment
</Callout>

### Tutorials

Tutorials are task-oriented pages or videos that include practical, step-by-step instructions for completing a task, activity, or objective. Tutorials are more interactive and hands-on than other technical documentation, often including practical examples, exercises, and demonstrations to help developers learn by doing.

To maintain consistency, tutorials should include all of these items:

*   overview of what the tutorial will cover, including context for what problem is being solved
*   goals of the tutorial (i.e., what the developer will learn or the finish state)
*   before you begin section (also known as prerequisites)
*   list of steps involved in the task
*   images, screenshots, or code samples (ideally, at least one of these for each step)
*   next steps section: links to other tutorials, related guides, troubleshooting, etc.

When writing tutorials or quick starts, steps should be written in parallel style, as sentences with imperative verbs and not gerunds (ending in "ing").

**Example**:

<Callout type="info">
  Step 1: **Create** Your Site <br />
  Step 2: **Choose** Your Framework<br />
  Step 3: **Visit** the Dev Environment
</Callout>

### FAQs

Whenever possible, we should avoid using FAQs due to their lack of readability and difficulty of maintenance.

FAQs address common questions developers have/might ask about a product, feature, or service. FAQs should be written from the developer's perspective. If there are more than two steps in the answer, use a numbered list. Place FAQs onto their own separate pages, whenever possible, and link to the FAQ from within the respective guide or tutorial.

To maintain consistency, FAQs should include all of these items:

*   overview of what product or service the FAQ is about
*   questions (usually H2 or H3, depending on page)
*   answers (not a heading, usually normal paragraph text beneath the question)

The heading level for FAQs will vary based on if it's an FAQ-only doc or if FAQs are included as part of a larger document. In either case, try not to exceed H3 level when organizing the document.

**Example of a simple FAQ**

<Callout type="info">
  **Does Optimism Support ERC-721?**<br />
  Yes. We have complete and total support for ERC-721 standard.<br />
</Callout>

**Example of an instructional FAQ**

<Callout type="info">
  **How do I change my Optimism password?**<br />

  1.  Select **Sites & Accounts** from the user account drop-down menu.
  2.  Click the **Account** tab.
  3.  Select **Change Password**.
  4.  Enter the information, and click **Save**.
</Callout>

Include a category heading when you need to group related FAQ content (e.g., See the Optimism Glossary for a detailed example). Category headings are optional, but helpful, for longer FAQs.

### Troubleshooting guides

Troubleshooting guides list common problems a developer might encounter while using a product or service, identifies the symptoms, and offers solutions to these problems. It is important to accurately capture symptoms produced by the system or interface (e.g., error messages, unexpected page refresh/reload, spinning wheel, etc.), so developers know if their system response aligns with one of the common problems identified in the troubleshooting guide.

A troubleshooting guide should be limited to identifying common problems for one particular product or service.

To maintain consistency, troubleshooting guides should include all of these items:

*   overview of what product or service the troubleshooting guide will cover
*   common problem (usually H2 or H3, depending on page)
    *   cause of problem
    *   symptom of problem (system response, captured as image/screenshot)
*   solution (step-by-step)
*   next steps section: links to related tutorials, other guides, etc.

### Technical reference

Technical references provide deep, theoretical knowledge of the internal workings of a system. These often come in the form of requirements or system specifications developers need to run the product efficiently, so lists and tables, such as API endpoints and error codes are commonplace.
A technical reference page is usually quite long, so it is best practice to embed a table of contents (TOC) at the top of the page to help organize material for developers. From a usability perspective, this practice shows developers what will be covered in the reference in advance, and allows them to jump to a specific section, if desired.

To maintain consistency, technical references should include all these items:

*   overview of what the reference will cover
*   table of contents
*   reference content organized into discrete sections, with parallel headings
*   one or more visual elements (e.g., flow diagrams, illustrations, and/or code samples)
*   suggestions for further reading (links spread throughout the reference doc)

Technical references often include more links throughout the document than other content types, often linking to other technical references, guides, tutorials, glossary definitions, etc. Since the purpose of technical reference material is to educate developers on a deeper level about the topic of their choosing, this is a common and expected practice and is a good indication of a strong technical reference.

## General formatting

### Fonts

Fonts in Optimism technical documentation are setup to follow brand guidelines established by marketing (e.g., heading fonts are different than body or paragraph font). Please do not change them.

### Bullets & unordered lists

Please use `*` instead of `-` for items in a list. This maintains consistency across the docs.

### Date & numbers

*   Use the full month, day, year format for dates whenever possible. Do not abbreviate the month. In a form or when space is limited, use slashes in the format of month/day/year without any leading zeros.

    **Examples**: `January 10, 2014` or `2024/01/10`

*   Spell out all numbers under 10. For numbers 10 and above, use the numeral.

    **Example**: CompanyX operates five nodes and plans to add 12 more.

### Abbreviations

*   Use contractions with intention. Contractions can be used to create a conversational, informal tone, such as in FAQs or Tutorials. Avoid using contractions in UI labels (i.e. button names, page headers, etc), error messages/error codes, or interactive page elements.

*   Avoid abbreviating common words. It is preferable to spell it out unless there are major space limitations, such as in a table.

    **Example**: `Use account` (not acct.) and `number` (not no.)

*   Spell out acronyms the first time used on any given page. Then, abbreviate in parentheses afterward. Link users to the glossary, when applicable.

    **Example**: `Externally Owned Account (EOA)`

### Punctuation

*   **Ampersand (&)** Only use "&" in headings where items are grouped or in proper names. Do not use in sentences.

*   **Colon (:)** Use to introduce a list or series.

*   **Commas (,)** Use a serial comma in lists of three or more items and use the oxford comma  preceding the "and" before the last element in a list.

    **Example**: The developer built a node, social app, and DeFi app for the Optimism Collective.

*   **Em dash (—)** Use to indicate a break in thought or a parenthetical comment. Do not add spaces around the em dash.

    **Example**: The developer graduated—with honors—from Optimism Bootcamp.

*   **En dash (–)** Use to indicate a range or a continuation of a series. Use spaces on each side of the en dash.

    **Example**: `Pages 11 – 19` or  `Mon – Fri` or  `Nov 1 – 17`

*   **Exclamation point (!)** Avoid. We do not use exclamation points in user assistance content. It is more appropriate for marketing and sales content, but not in the UI or technical documentation.

*   **Hyphen (-)** Use to connect two words. No spaces are needed around the hyphen.

    **Example**: `developer-focused product` or `company-wide holiday`

*   **Slash (/)** Avoid using as the slash is reserved for file names (see above). Use "or," "and," or "both" instead.<|MERGE_RESOLUTION|>--- conflicted
+++ resolved
@@ -320,27 +320,15 @@
 
 Content types help manage technical content by defining the purpose and common structure for each file type. All content types used in these technical docs have attributes or properties, as defined below.
 
-<<<<<<< HEAD
 | Document type      | Purpose                                                                                                            | Examples                                                                             |
 | ------------------ | ------------------------------------------------------------------------------------------------------------------ | ------------------------------------------------------------------------------------ |
 | Overviews          | General introduction to a product or feature, provides a happy-path for readers                                    | [Smart Contract Overview](/stack/smart-contracts)                                    |
 | Guides             | Explain what things are and how they work                                                                          | [Standard Bridge Guide](/app-developers/bridging/standard-bridge)                    |
 | Quick Start Guides | Briefly explain how to "minimally" get started with a product, often in 30 minutes or less                         | [Superchain App Quick Start](/app-developers/quick-start)                            |
 | Tutorials          | Provide task-oriented guidance with step-by-step "learn by doing" instructions                                     | [Bridging ERC-20 tokens with viem](/app-developers/tutorials/cross-dom-bridge-erc20) |
-| FAQs               | Address frequently asked questions                                                                                 | [FAQ: OP Mainnet Security Model](/stack/chain/security/faq)                          |
+| FAQs               | Address frequently asked questions                                                                                 | [FAQ: OP Mainnet Security Model](/stack/security/faq-sec-model)                      |
 | Troubleshooting    | List common troubleshooting scenarios and solutions                                                                | [Troubleshooting: Run a Node](/operators/node-operators/management/troubleshooting)  |
 | Reference          | Provide deep, theoretical knowledge of the internal workings of a system, such as API endpoints and specifications | [Node and RPC Providers](/app-developers/tools/connect/rpc-providers)                |
-=======
-| Document type      | Purpose                                                                                                            | Examples                                                                                      |
-| ------------------ | ------------------------------------------------------------------------------------------------------------------ | --------------------------------------------------------------------------------------------- |
-| Overviews          | General introduction to a product or feature, provides a happy-path for readers                                    | [Smart Contract Overview](/stack/smart-contracts)                                             |
-| Guides             | Explain what things are and how they work                                                                          | [Standard Bridge Guide](/builders/app-developers/bridging/standard-bridge)                    |
-| Quick Start Guides | Briefly explain how to "minimally" get started with a product, often in 30 minutes or less                         | [Superchain App Quick Start](/builders/app-developers/quick-start)                            |
-| Tutorials          | Provide task-oriented guidance with step-by-step "learn by doing" instructions                                     | [Bridging ERC-20 tokens with viem](/builders/app-developers/tutorials/cross-dom-bridge-erc20) |
-| FAQs               | Address frequently asked questions                                                                                 | [FAQ: OP Mainnet Security Model](/stack/security/faq-sec-model)                               |
-| Troubleshooting    | List common troubleshooting scenarios and solutions                                                                | [Troubleshooting: Run a Node](/builders/node-operators/management/troubleshooting)            |
-| Reference          | Provide deep, theoretical knowledge of the internal workings of a system, such as API endpoints and specifications | [Node and RPC Providers](/builders/tools/connect/rpc-providers)                               |
->>>>>>> 1f1c5c17
 
 ### Overviews
 
