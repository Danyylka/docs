--- conflicted
+++ resolved
@@ -41,19 +41,11 @@
 
 ### Vulnerability Disclosure
 
-<<<<<<< HEAD
 Each OP Stack component maintainer may determine its own process for vulnerability disclosure. However, the following describes a recommended process for disclosure.
 
 In the event that an OP Stack component maintainer learns of a critical security vulnerability, the maintainer reserves the right to silently fix it without immediately publicly disclosing the existence or nature of the vulnerability.
 
 In such a scenario, the disclosure process used is as follows:
-=======
-Each OP Stack component maintainer may determine its own process for vulnerability disclosure. However, the following describes a recommended process for disclosure that is currently in use by the Foundation's service provider, [OP Labs](https://www.oplabs.co/).
-
-In the event that an OP Stack component maintainer learns of a critical security vulnerability, the maintainer reserves the right to silently fix it without immediately publicly disclosing the existence or nature of the vulnerability.
-
-In such a scenario, the disclosure process used by the Foundation's service provider, [OP Labs](https://www.oplabs.co/), is as follows:
->>>>>>> 293689b8
 
 1.  Silently fix the vulnerability and include the fix in release X.
 2.  After 4-8 weeks, disclose that release X contained a security fix.
