---
title: Differences between Ethereum and OP Mainnet
lang: en-US
description: Learn the minor differences between the behavior of OP Mainnet and Ethereum.
---

import { Callout } from 'nextra/components'

# Differences between Ethereum and OP Mainnet

OP Mainnet is designed to be [EVM equivalent](https://web.archive.org/web/20231127160757/https://medium.com/ethereum-optimism/introducing-evm-equivalence-5c2021deb306) and introduces as few changes as possible to the Ethereum protocol.
However, there are some minor differences between the behavior of Ethereum and OP Mainnet that developers should be aware of.

## Bridging

### Bridging - Deposit Transactions

Deposit transactions don't exist on L1's, and are how transactions on an L2 can be initiated from the L1. Importantly, this is how bridge applications can get L1 ETH or tokens into an L2 OP-Stack chain. You can read more on deposit transactions [here](/stack/protocol/rollup/deposit-flow).

### Bridging - Withdrawal Transactions and Fault Proofs

Withdrawal transactions are how the state of the L2 rollup can be proven to the L1. Often this involves users withdrawing tokens or ETH to the L1. Fault proofs are the mechanism by which withdrawal transactions are currently proven to the L1. You can read more about fault proofs [here](/stack/protocol/fault-proofs/explainer).

## Opcodes

| Opcode       | Solidity Equivalent | Behavior                                                                                                                                                                                                                                                |
| ------------ | ------------------- | ------------------------------------------------------------------------------------------------------------------------------------------------------------------------------------------------------------------------------------------------------- |
| `COINBASE`   | `block.coinbase`    | Returns the address of the current Sequencer's fee wallet. Effectively the same as Ethereum with the caveat the value typically does not change from block to block.                                                                                    |
| `PREVRANDAO` | `block.prevrandao`  | Set **pseudorandomly** for each block by the Sequencer as opposed to the stronger guarantees provided by [RANDAO](https://eips.ethereum.org/EIPS/eip-4399) on Ethereum.                                                                                 |
| `ORIGIN`     | `tx.origin`         | If the transaction is an L1 ⇒ L2 transaction triggered by a smart contract on L1, then `tx.origin` is set to the [aliased address](#address-aliasing) of the address that triggered the L1 ⇒ L2 transaction. Otherwise, this opcode behaves normally.   |
| `CALLER`     | `msg.sender`        | If the transaction is an L1 ⇒ L2 transaction triggered by a smart contract on L1, and this is the first call frame (rather than an internal transaction from one contract to another), the same [address aliasing](#address-aliasing) behavior applies. |

### Address aliasing

<Callout>
  Address aliasing is an important security feature that impacts the behavior of transactions sent from L1 to L2 by smart contracts.
  Make sure to read this section carefully if you are working with cross-chain transactions.
  Note that the `CrossChainMessenger` contracts will handle address aliasing internally on your behalf.
</Callout>

When transactions are sent from L1 to L2 by an Externally Owned Account, the address of the sender of the transaction on L2 will be set to the address of the sender of the transaction on L1.
**However, the address of the sender of a transaction on L2 will be different if the transaction was triggered by a smart contract on L1**.

Because of the behavior of the `CREATE` opcode, it is possible to create a contract on both L1 and on L2 that share the same address but have different bytecode.
Even though these contracts share the same address, they are fundamentally two different smart contracts and cannot be treated as the same contract.
As a result, the sender of a transaction sent from L1 to L2 by a smart contract cannot be the address of the smart contract on L1 or the smart contract on L1 could act as if it were the smart contract on L2 (because the two contracts share the same address).

To prevent this sort of impersonation, the sender of a transaction is slightly modified when a transaction is sent from L1 to L2 by a smart contract.
Instead of appearing to be sent from the actual L1 contract address, the L2 transaction appears to be sent from an "aliased" version of the L1 contract address.
This aliased address is a constant offset from the actual L1 contract address such that the aliased address will never conflict with any other address on L2 and the original L1 address can easily be recovered from the aliased address.

This change in sender address is only applied to L2 transactions sent by L1 smart contracts.
In all other cases, the transaction sender address is set according to the same rules used by Ethereum.

| Transaction Source                                      | Sender Address                                                     |
| ------------------------------------------------------- | ------------------------------------------------------------------ |
| L2 user (Externally Owned Account)                      | The user's address (same as in Ethereum)                           |
| L1 user (Externally Owned Account)                      | The user's address (same as in Ethereum)                           |
| L1 contract (using `OptimismPortal.depositTransaction`) | `L1_contract_address + 0x1111000000000000000000000000000000001111` |

## Transactions

### Transaction fees

Transactions on OP Mainnet must pay for an [L1 data fee](/stack/transactions/fees#the-l1-data-fee) on top of the standard [execution gas fee](/stack/transactions/fees#execution-gas-fee) you would expect on Ethereum.
Refer to the guide on [OP Mainnet Transaction Fees](/stack/transactions/fees) for more information.

<<<<<<< HEAD
You can use the [JS library viem](https://viem.sh/op-stack) to estimate the entire transaction gas costs, including the L1 Data Fee.

### EIP-1559 Parameters
=======
### EIP-1559 parameters
>>>>>>> 5e3bb548

The base fee on OP Mainnet is, like Ethereum, computed via the [EIP-1559](https://notes.ethereum.org/@vbuterin/eip-1559-faq) mechanism.
The EIP-1559 parameters used by OP Mainnet differ from those used by Ethereum as follows.

| Parameter                             | OP Mainnet value | Ethereum value (for reference) |
| ------------------------------------- | ---------------: | -----------------------------: |
| Block gas limit                       |   30,000,000 gas |                 30,000,000 gas |
| Block gas target                      |    5,000,000 gas |                 15,000,000 gas |
| EIP-1559 elasticity multiplier        |                6 |                              2 |
| EIP-1559 denominator                  |              250 |                              8 |
| Maximum base fee increase (per block) |               2% |                          12.5% |
| Maximum base fee decrease (per block) |             0.4% |                          12.5% |
| Block time in seconds                 |                2 |                             12 |

### Mempool rules

Unlike Ethereum, OP Mainnet does not have a large public mempool.
The OP Mainnet Sequencer mempool is currently only visible to the Sequencer.
The Sequencer executes transactions from the mempool in priority fee order (highest fee first).

## Chain Finality

Unlike L1s such as Ethereum OP-Stack chains have Unsafe, Safe, and Finalized Heads which indicate the state of finality for a given L2 block. Fault proofs do not impact the finalization of the L2 rollup, only the finalization of withdrawal transactions to the L1. You can read more about these [in the docs glossary](/resources/glossary#unsafe-l2-block).

## What's Next

There are various useful tools linked above. Here are a few more tools and links you may want to check out:

*   [OP-viem](https://viem.sh/op-stack): JS framework that can handle many of these unique functions on OP-Chains. It is similar to Ethers.js for op-stack chains.

*   [Specs](https://specs.optimism.io/root.html): For more in-depth technical explanations and examples.<|MERGE_RESOLUTION|>--- conflicted
+++ resolved
@@ -65,13 +65,9 @@
 Transactions on OP Mainnet must pay for an [L1 data fee](/stack/transactions/fees#the-l1-data-fee) on top of the standard [execution gas fee](/stack/transactions/fees#execution-gas-fee) you would expect on Ethereum.
 Refer to the guide on [OP Mainnet Transaction Fees](/stack/transactions/fees) for more information.
 
-<<<<<<< HEAD
 You can use the [JS library viem](https://viem.sh/op-stack) to estimate the entire transaction gas costs, including the L1 Data Fee.
 
-### EIP-1559 Parameters
-=======
 ### EIP-1559 parameters
->>>>>>> 5e3bb548
 
 The base fee on OP Mainnet is, like Ethereum, computed via the [EIP-1559](https://notes.ethereum.org/@vbuterin/eip-1559-faq) mechanism.
 The EIP-1559 parameters used by OP Mainnet differ from those used by Ethereum as follows.
