--- conflicted
+++ resolved
@@ -105,10 +105,7 @@
 extradata
 Farcaster
 farcaster
-<<<<<<< HEAD
-=======
 Faultproof
->>>>>>> d2d71fb1
 FDLIMIT
 fdlimit
 featureset
